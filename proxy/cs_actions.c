/*
OpenIO SDS proxy
Copyright (C) 2014 Worldline, as part of Redcurrant
<<<<<<< HEAD
Copyright (C) 2015-2020 OpenIO SAS, as part of OpenIO SDS
=======
Copyright (C) 2015-2019 OpenIO SAS, as part of OpenIO SDS
Copyright (C) 2021 OVH SAS
>>>>>>> 29726a77

This program is free software: you can redistribute it and/or modify
it under the terms of the GNU Affero General Public License as
published by the Free Software Foundation, either version 3 of the
License, or (at your option) any later version.

This program is distributed in the hope that it will be useful,
but WITHOUT ANY WARRANTY; without even the implied warranty of
MERCHANTABILITY or FITNESS FOR A PARTICULAR PURPOSE.  See the
GNU Affero General Public License for more details.

You should have received a copy of the GNU Affero General Public License
along with this program.  If not, see <http://www.gnu.org/licenses/>.
*/

#include "common.h"
#include "actions.h"

static GError *
_loop_on_allcs_while_neterror(gchar **allcs, GError* (action)(const char *cs))
{
	EXTRA_ASSERT(allcs != NULL);

	for (gchar **pcs = allcs; *pcs; ++pcs) {
		GError *err = action(*pcs);
		if (!err)
			return NULL;
		if (CODE_IS_NETWORK_ERROR(err->code)) {
			GRID_DEBUG("Error toward [%s]: (%d) %s", *pcs, err->code, err->message);
			g_clear_error(&err);
			continue;
		}
		g_prefix_error(&err, "request: ");
		return err;
	}

	return BUSY("No conscience replied");
}

GError *
conscience_remote_get_namespace (gchar **allcs, namespace_info_t **out, gint64 deadline)
{
	GError * action (const char *cs) {
		GByteArray *gba = NULL;
		MESSAGE req = metautils_message_create_named("CS_CFG",
				oio_clamp_deadline(proxy_timeout_conscience, deadline));
		GError *err = gridd_client_exec_and_concat(cs,
				oio_clamp_timeout(proxy_timeout_conscience, deadline),
				message_marshall_gba_and_clean(req), &gba);
		EXTRA_ASSERT ((gba != NULL) ^ (err != NULL));
		if (err)
			return err;
		*out = namespace_info_unmarshall(gba->data, gba->len, &err);
		g_byte_array_unref (gba);
		if (*out) return NULL;
		g_prefix_error(&err, "Decoding error: ");
		return err;
	}
	return _loop_on_allcs_while_neterror(allcs, action);
}

GError *
conscience_remote_get_services(gchar **allcs, const char *type, gboolean full,
		GSList **out, gint64 deadline)
{
	EXTRA_ASSERT(type != NULL);
	GError * action (const char *cs) {
		MESSAGE req = metautils_message_create_named("CS_SRV",
				oio_clamp_deadline(proxy_timeout_conscience, deadline));
		metautils_message_add_field_str (req, NAME_MSGKEY_TYPENAME, type);
		if (full)
			metautils_message_add_field_str(req, NAME_MSGKEY_FULL, "1");
		return gridd_client_exec_and_decode(cs,
				oio_clamp_timeout(proxy_timeout_conscience, deadline),
				message_marshall_gba_and_clean(req), out, service_info_unmarshall);
	}
	return _loop_on_allcs_while_neterror(allcs, action);
}

GError *
conscience_remote_get_types(gchar **allcs, gchar ***out, gint64 deadline)
{
	GError * action(const char *cs) {
		MESSAGE req = metautils_message_create_named("CS_TYP",
				oio_clamp_deadline(proxy_timeout_conscience, deadline));
		gchar *json = NULL;
		GError *err = gridd_client_exec_and_concat_string(cs,
				oio_clamp_timeout(proxy_timeout_conscience, deadline),
				message_marshall_gba_and_clean(req), &json);
		EXTRA_ASSERT((err != NULL) ^ (json != NULL));
		if (!err) {
			err = STRV_decode_buffer((guint8*)json, strlen(json), out);
			if (out) {
				EXTRA_ASSERT((err != NULL) ^ (*out != NULL));
			}
			g_free(json);
		}
		return err;
	}
	return _loop_on_allcs_while_neterror(allcs, action);
}

GError *
conscience_remote_push_services(gchar **allcs, GSList *ls, gint64 deadline)
{
	if (!ls)  /* Avoid sending an empty request */
		return NULL;

	GError * action(const char *cs) {
		MESSAGE req = metautils_message_create_named("CS_PSH",
				oio_clamp_deadline(proxy_timeout_conscience, deadline));
		metautils_message_add_body_unref(req, service_info_marshall_gba(ls, NULL));
		return gridd_client_exec(cs,
				oio_clamp_timeout(proxy_timeout_conscience, deadline),
				message_marshall_gba_and_clean(req));
	}
	return _loop_on_allcs_while_neterror(allcs, action);
}

GError *
conscience_remote_remove_services(gchar **allcs, const char *type, GSList *ls, gint64 deadline)
{
	GError * action(const char *cs) {
		MESSAGE req = metautils_message_create_named("CS_DEL",
			oio_clamp_deadline(proxy_timeout_conscience, deadline));
		if (ls)
			metautils_message_add_body_unref(req, service_info_marshall_gba(ls, NULL));
		if (type)
			metautils_message_add_field_str(req, NAME_MSGKEY_TYPENAME, type);
		return gridd_client_exec(cs,
				oio_clamp_timeout(proxy_timeout_conscience, deadline),
				message_marshall_gba_and_clean(req));
	}
	return _loop_on_allcs_while_neterror(allcs, action);
}

GError *
conscience_resolve_service_id(gchar **cs UNUSED, const char *type UNUSED,
		const char *service_id, gchar **out)
{
	*out = oio_lb_resolve_service_id(service_id, FALSE);
	if (*out)
		return NULL;

	return NEWERROR(CODE_UNAVAILABLE, "Service ID [%s] not found", service_id);
}

static GError *
_cached_json_to_urlv(const char * srvtype, GBytes *json, gchar ***result)
{
	/* Extract the JSON portion of the cached information (there is
	 * a prefix, the whole buffer is not valid JSON) */
	do {
		const gsize ltype = strlen(srvtype) + 1;
		const gsize lmax = g_bytes_get_size(json);
		json = g_bytes_new_from_bytes(json, ltype, lmax-ltype);
	} while (0);

	GPtrArray *tmp = g_ptr_array_new();
	GError *err = NULL;

	/* We now have a JSON-encoded list of services, right out of
	 * the cache */
	gsize buflen = 0;
	gconstpointer bufptr = g_bytes_get_data(json, &buflen);
	struct json_tokener *tok = json_tokener_new();
	struct json_object *array = json_tokener_parse_ex(tok, bufptr, buflen);
	json_tokener_free(tok);
	if (!json_object_is_type(array, json_type_array)) {
		err = SYSERR("Unexpected cache entry");
		goto label_error;
	} else {
		const int max = json_object_array_length(array);
		if (max <= 0) {
			err = SYSERR("No %s service", srvtype);
			goto label_error;
		}
		for (int i = 0; i < max; ++i) {
			struct service_info_s *si = NULL;
			struct json_object *obj = json_object_array_get_idx(array, i);
			err = service_info_load_json_object(obj, &si, TRUE);
			if (err != NULL)
				goto label_error;
			if (!oio_str_is_set(si->type))
				g_strlcpy(si->type, srvtype, sizeof(si->type));
			g_ptr_array_add(tmp, metautils_service_to_m1url(si, 1));
			service_info_clean(si);
		}
	}
	json_object_put(array);
	g_ptr_array_add(tmp, NULL);
	*result = (gchar**) g_ptr_array_free(tmp, FALSE);
	return NULL;

label_error:
	json_object_put(array);
	g_ptr_array_set_free_func(tmp, g_free);
	g_ptr_array_free(tmp, TRUE);
	*result = NULL;
	return err;
}

GError *
proxy_locate_meta0(const char *ns UNUSED, gchar ***result, gint64 deadline)
{
	CSURL(cs);
	GSList *sl = NULL;
	GError *err = NULL;

	if (flag_cache_enabled) {
		service_remember_wanted (NAME_SRVTYPE_META0);
		GBytes *prepared = service_is_wanted (NAME_SRVTYPE_META0);
		if (prepared) {
			err = _cached_json_to_urlv(NAME_SRVTYPE_META0, prepared, result);
			g_bytes_unref(prepared);
			return err;
		}
	}

	err = conscience_remote_get_services(cs, NAME_SRVTYPE_META0,
			FALSE, &sl, deadline);
	if (NULL != err) {
		g_slist_free_full (sl, (GDestroyNotify) service_info_clean);
		return err;
	}
	*result = metautils_service_list_to_urlv(sl);
	g_slist_free_full(sl, (GDestroyNotify)service_info_clean);
	return NULL;
}

/* -------------------------------------------------------------------------- */

static GError *
_cs_check_tokens (struct req_args_s *args)
{
	/* Any handler use the NS, this should have been checked earlier. */
	if (!validate_namespace(NS()))
		return BADNS();

	const char *type = TYPE();
	if (type)
		return validate_srvtype(type);

	return NULL;
}

static GString *
_cs_pack_and_free_srvinfo_list (GSList * svc)
{
	GString *gstr = g_string_sized_new (2048);
	g_string_append_c (gstr, '[');
	for (GSList * l = svc; l; l = l->next) {
		if (l != svc)
			g_string_append_c (gstr, ',');
		service_info_encode_json (gstr, l->data, FALSE);
	}
	g_string_append_c (gstr, ']');
	g_slist_free_full (svc, (GDestroyNotify) service_info_clean);
	return gstr;
}

static GError *
_load_services_info(struct json_object *jsrv, GSList **services)
{
	GError *err = NULL;

	/* Manage a single service as well as a list of services */
	if (json_object_is_type(jsrv, json_type_array)) {
		const gint max = json_object_array_length(jsrv);
		for (gint i = 0; i < max; ++i) {
			struct json_object *jitem = json_object_array_get_idx(jsrv, i);
			struct service_info_s *si = NULL;
			err = service_info_load_json_object(jitem, &si, TRUE);
			if (err)
				break;
			if (!oio_str_is_set(si->ns_name)) {
				gchar srvaddr[STRLEN_ADDRINFO];
				grid_addrinfo_to_string(&si->addr, srvaddr, sizeof(srvaddr));
				/* We can't require this unless heavily patching the Python
				 * API, hence the debug message instead of an error. */
				GRID_DEBUG("Loading service without ns_name: %s (reqid=%s))",
					srvaddr, oio_ext_get_reqid());
			}
			*services = g_slist_prepend(*services, si);
		}
	} else if (json_object_is_type(jsrv, json_type_object)) {
		struct service_info_s *si = NULL;
		if (!(err = service_info_load_json_object(jsrv, &si, TRUE))) {
			*services = g_slist_prepend(*services, si);
		}
	} else {
		err = BADREQ("Expected: json object");
	}

	return err;
}

enum reg_op_e {
	REGOP_PUSH,
	REGOP_LOCK,
	REGOP_UNLOCK,
};

static GError *
_registration_batch (enum reg_op_e op, GSList *services)
{
	const gint64 now = oio_ext_real_seconds();

	/* Sanity checks and patch of each score */
	for (GSList *l=services; l ;l=l->next) {
		struct service_info_s *si = l->data;

		if (!metautils_addr_valid_for_connect(&si->addr))
			return BADREQ("Invalid service address");
		if (!si->type[0])
			return BADREQ("Service type not specified");
		GError *err = validate_srvtype(si->type);
		if (err)
			return err;

		si->score.timestamp = now;
		switch (op) {
			case REGOP_PUSH:
				si->score.value = SCORE_UNSET;
				continue;
			case REGOP_LOCK:
				si->score.value = CLAMP(si->score.value, SCORE_DOWN, SCORE_MAX);
				continue;
			case REGOP_UNLOCK:
				si->score.value = SCORE_UNLOCK;
				continue;
		}
	}

	/* Patch the various caches where services are identified by the
	 * "service ID" key: the cache of known services, ad the cache of local
	 * services (if configured).  */
	for (GSList *l=services; l ;l=l->next) {
		struct service_info_s *si = l->data;
		gchar *k = service_info_key (si);

		if (!service_is_known (k)) {
			service_learn (k);
			service_tag_set_value_boolean (service_info_ensure_tag (
						si->tags, NAME_TAGNAME_FIRST), TRUE);
		}

		if (ttl_expire_local_services > 0 && op != REGOP_UNLOCK) {
			struct service_info_s *v = service_info_dup (si);
			REG_WRITE(
					const struct service_info_s *si0 = lru_tree_get(srv_registered, k);
					if (si0)
						v->score.value = si0->score.value;
					lru_tree_insert (srv_registered, g_strdup(k), v);
					);
		}

		g_free(k);
	}

/* if we receive a simple registration and if a special action
 * is already pending (lock or unlock), we should not lose the
 * special action, so merge the old score (i.e. the action code)
 * in the new services description */
#define ENQUEUE_SERVICE() { \
	if (op == REGOP_PUSH) { \
		struct service_info_s *si0 = lru_tree_get(push_queue, key); \
		if (si0 && si0->score.value != SCORE_UNSET) \
			si->score.value = si0->score.value; \
	} \
	lru_tree_insert(push_queue, key, si); \
}
	if (flag_cache_enabled) {
		for (GSList *l=services; l ;l=l->next) {
			struct service_info_s *si = l->data;
			gchar *key = service_info_key(si);
			PUSH_WRITE(ENQUEUE_SERVICE());
			/* Prevent future 'services' list free from freeing element data.
			 * It will be freed when leaving 'push_queue'. */
			l->data = NULL;
		}
		return NULL;
	} else {
		CSURL(cs);
		return conscience_remote_push_services (cs, services, oio_ext_get_deadline());
	}
}

static enum http_rc_e
_registration(struct req_args_s *args, enum reg_op_e op, struct json_object *jsrv)
{
	GError *err = NULL;
	GSList *services = NULL;

	if (!push_queue)
		return _reply_bad_gateway(args, SYSERR("Service upstream disabled"));

	if ((err = _cs_check_tokens(args)) != NULL)
		return _reply_common_error(args, err);

	if ((err = _load_services_info(jsrv, &services)) != NULL) {
		g_slist_free_full(services, (GDestroyNotify)service_info_clean);
		return _reply_common_error(args, err);
	}

	/* Register the whole batch */
	err = _registration_batch(op, services);

	g_slist_free_full(services, (GDestroyNotify)service_info_clean);
	if (err)
		return _reply_common_error(args, err);
	return _reply_success_json(args, NULL);
}

static enum http_rc_e
_deregistration(struct req_args_s *args, struct json_object *jsrv)
{
	GError *err = NULL;
	GSList *services = NULL;

	if ((err = _cs_check_tokens(args)) != NULL)
		return _reply_common_error(args, err);

	if ((err = _load_services_info(jsrv, &services)) != NULL) {
		g_slist_free_full(services, (GDestroyNotify)service_info_clean);
		return _reply_common_error(args, err);
	}

	/* Deregister */
	CSURL(cs);
	err = conscience_remote_remove_services(cs, NULL, services,
			oio_ext_get_deadline());

	g_slist_free_full(services, (GDestroyNotify)service_info_clean);
	if (err) {
		g_prefix_error(&err, "Conscience error: ");
		return _reply_common_error(args, err);
	}
	return _reply_success_json(args, NULL);
}

/* -------------------------------------------------------------------------- */

// CS{{
// GET /v3.0/{NS}/conscience/info?what=<>
// ~~~~~~~~~~~~~~~~~~~~~~~~~~~~~~~~~~~~~~
//
// Get information about conscience. You can select information using "what".
//
// .. code-block:: http
//
//    GET /v3.0/OPENIO/conscience/info?what=types HTTP/1.1
//    Host: 127.0.0.1:6000
//    User-Agent: curl/7.47.0
//    Accept: */*
//
// .. code-block:: http
//
//    HTTP/1.1 200 OK
//    Connection: Close
//    Content-Type: application/json
//    Content-Length: 79
//
// .. code-block:: json
//
//    ["account","echo","meta0","meta1","meta2","oiofs","rawx","rdir","redis","sqlx"]
//
// }}CS
enum http_rc_e
action_conscience_info (struct req_args_s *args)
{
	args->rp->no_access();
	GError *err;
	const char *v = OPT("what");

#ifdef HAVE_ENBUG
	if (proxy_enbug_cs_failure_rate >= oio_ext_rand_int_range(1,100))
		return _reply_retry(args, NEWERROR(CODE_UNAVAILABLE, "FAKE"));
#endif

	if (NULL != (err = _cs_check_tokens(args)))
		return _reply_common_error(args, err);

	if (v && !strcmp(v, "types")) {
		gboolean service_types_loaded = FALSE;
		GString *out = g_string_sized_new(128);
		g_string_append_c(out, '[');
		NSINFO_READ(
			if (srvtypes) {
				service_types_loaded = TRUE;
				if (*srvtypes) {
					g_string_append_c(out, '"');
					g_string_append(out, *srvtypes);
					g_string_append_c(out, '"');
					for (gchar **ps = srvtypes+1; *ps ;ps++) {
						g_string_append_c(out, ',');
						g_string_append_c(out, '"');
						g_string_append(out, *ps);
						g_string_append_c(out, '"');
					}
				}
			});
		if (!service_types_loaded) {
			g_string_free(out, TRUE);
			return _reply_retry(args, NEWERROR(CODE_UNAVAILABLE,
					"Service types not yet loaded"));
		}
		g_string_append_c(out, ']');
		return _reply_success_json (args, out);
	}

	struct namespace_info_s ni = {{0}};
	NSINFO_READ(namespace_info_copy (&nsinfo, &ni));

	GString *gstr = g_string_sized_new (2048);
	namespace_info_encode_json (gstr, &ni);
	namespace_info_clear (&ni);
	return _reply_success_json (args, gstr);
}

enum http_rc_e
action_local_list (struct req_args_s *args)
{
	args->rp->no_access();

	const char *type = TYPE();

	GError *err;
	if (NULL != (err = _cs_check_tokens(args)))
		return _reply_common_error(args, err);

	GString *gs = g_string_sized_new (2048);
	g_string_append_c (gs, '[');
	gboolean _on_service (gpointer k, gpointer v, gpointer u) {
		(void) k, (void) u;
		struct service_info_s *si = v;
		if (!type || !g_ascii_strcasecmp (si->type, type)) {
			if (gs->len > 1)
				g_string_append_c (gs, ',');
			service_info_encode_json (gs, si, type==NULL);
		}
		return FALSE;
	}

	REG_READ(lru_tree_foreach(srv_registered, _on_service, NULL));
	g_string_append_c (gs, ']');

	return _reply_success_json (args, gs);
}

// CS{{
// GET /v3.0/{NS}/conscience/list?type=<services type>
// ~~~~~~~~~~~~~~~~~~~~~~~~~~~~~~~~~~~~~~~~~~~~~~~~~~~
//
// Get list of services registered
//
// .. code-block:: http
//
//    GET /v3.0/OPENIO/conscience/list?type=rawx HTTP/1.1
//    Host: 127.0.0.1:6000
//    User-Agent: curl/7.47.0
//    Accept: */*
//
// .. code-block:: http
//
//    HTTP/1.1 200 OK
//    Connection: Close
//    Content-Type: application/json
//    Content-Length: 509
//
// .. code-block:: text
//
//    [{"addr":"127.0.0.1:6010","score":81,...}]
//
// }}CS
enum http_rc_e
action_conscience_list (struct req_args_s *args)
{
	args->rp->no_access();

	const char *type = TYPE();
	if (!type)
		return _reply_format_error (args, BADREQ("Missing type"));

#ifdef HAVE_ENBUG
	if (proxy_enbug_cs_failure_rate >= oio_ext_rand_int_range(1,100))
		return _reply_retry(args, NEWERROR(CODE_UNAVAILABLE, "FAKE"));
#endif

	gboolean full = _request_get_flag (args, "full");

	GError *err;
	if (NULL != (err = _cs_check_tokens(args)))
		return _reply_common_error(args, err);

	if (flag_cache_enabled) {
		service_remember_wanted (type);
		if (!full) {
			GBytes *prepared = service_is_wanted (type);
			if (prepared) {
				gsize ltype = strlen (type) + 1;
				gsize lmax = g_bytes_get_size (prepared);
				GRID_TRACE("%s replied %"G_GSIZE_FORMAT" bytes from the cache",
						__FUNCTION__, lmax - ltype);
				GBytes *json = g_bytes_new_from_bytes (prepared, ltype, lmax-ltype);
				g_bytes_unref (prepared);
				return _reply_success_bytes (args, json);
			} else {
				GRID_TRACE("%s(%s) direct query: %s", __FUNCTION__, type, "cache miss");
			}
		} else {
			GRID_TRACE("%s(%s) direct query: %s", __FUNCTION__, type, "stats expected");
		}
	} else {
		GRID_TRACE("%s(%s) direct query: %s", __FUNCTION__, type, "cache disabled");
	}

	CSURL(cs);
	GSList *sl = NULL;
	err = conscience_remote_get_services (cs, type, full, &sl, oio_ext_get_deadline());
	if (NULL != err) {
		g_slist_free_full (sl, (GDestroyNotify) service_info_clean);
		g_prefix_error (&err, "Conscience error: ");
		return _reply_common_error (args, err);
	}

	// Refresh down hosts with current value
	gridd_client_update_global_down_hosts(sl);

	args->rp->access_tail ("%s=%u", type, g_slist_length(sl));
	return _reply_success_json (args, _cs_pack_and_free_srvinfo_list (sl));
}

// CS{{
// GET /v3.0/{NS}/conscience/score?type=<services type>&id=<service id>
// ~~~~~~~~~~~~~~~~~~~~~~~~~~~~~~~~~~~~~~~~~~~~~~~~~~~~~~~~~~~~~~~
//
// Get the score of a specific service.
//
// .. code-block:: http
//
//    GET /v3.0/OPENIO/conscience/score?type=rawx&service_id=127.0.0.1:6010 HTTP/1.1
//    Host: 127.0.0.1:6000
//    User-Agent: curl/7.47.0
//    Accept: */*
//
// .. code-block:: http
//
//    HTTP/1.1 200 OK
//    Connection: Close
//    Content-Type: application/json
//    Content-Length: 509
//
// .. code-block:: text
//
//    {"addr":"127.0.0.1:6010","score":81}
//
// }}CS
enum http_rc_e
action_conscience_score (struct req_args_s *args)
{
	args->rp->no_access();

	const char *type = TYPE();
	const char *id = SERVICE_ID();
	if (!type || !id)
		return _reply_format_error(args, BADREQ("Missing type and/or service_id"));

#ifdef HAVE_ENBUG
	if (proxy_enbug_cs_failure_rate >= oio_ext_rand_int_range(1,100))
		return _reply_retry(args, BUDY("FAKE"));
#endif
	GError *err;
	if (NULL != (err = _cs_check_tokens(args)))
		return _reply_common_error(args, err);

	gchar *key = oio_make_service_key(ns_name, type, id);
	struct oio_lb_item_s *item = oio_lb_world__get_item(lb_world, key);
	g_free(key);

	if (!item)
		return _reply_notfound_error(args, NEWERROR(CODE_NOT_FOUND, "No such item"));

	GString *out = g_string_sized_new(64);
	g_string_printf(out, "{\"addr\":\"%s\",\"score\":%d}", item->addr, item->weight);
	g_free(item);
	return _reply_success_json(args, out);
}

// CS{{
// GET /v3.0/{NS}/conscience/resolve?type=<service type>&service_id=<service id>
// ~~~~~~~~~~~~~~~~~~~~~~~~~~~~~~~~~~~~~~~~~~~~~~~~~~~~~~~~~~~~~~~~~~~~~~~~~~~~~
//
// Get service address from ID
//
// .. code-block:: http
//
//    GET /v3.0/OPENIO/conscience/resolve?type=rawx&service_id=363794e0-a2fc-47d9-94d8-90615dc0fdb8 HTTP/1.1
//    Host: 127.0.0.1:6000
//    User-Agent: curl/7.47.0
//    Accept: */*
//
// .. code-block:: http
//
//    HTTP/1.1 200 OK
//    Connection: Close
//    Content-Type: application/json
//    Content-Length: 27
//
// .. code-block:: json
//
//    { "addr": "127.0.0.1:6010"}
//
// }}CS
enum http_rc_e
action_conscience_resolve_service_id (struct req_args_s *args)
{
	args->rp->no_access();

	const char *type = TYPE();
	if (!type)
		return _reply_format_error (args, BADREQ("Missing type"));

	const char *service_id = SERVICE_ID();
	if (!service_id)
		return _reply_format_error (args, BADREQ("Missing service id"));

#ifdef HAVE_ENBUG
	if (proxy_enbug_cs_failure_rate >= oio_ext_rand_int_range(1,100))
		return _reply_retry(args, NEWERROR(CODE_UNAVAILABLE, "FAKE"));
#endif

	GError *err;
	if (NULL != (err = _cs_check_tokens(args)))
		return _reply_common_error(args, err);

	CSURL(cs);
	gchar *addr = NULL;
	err = conscience_resolve_service_id(cs, type, service_id, &addr);
	if (NULL != err) {
		g_prefix_error (&err, "Conscience error: ");
		return _reply_common_error (args, err);
	}

	GString *gstr = g_string_sized_new (256);
	g_string_append_c (gstr, '{');
	g_string_append_printf(gstr," \"addr\": \"%s\"", addr);
	g_string_append_c (gstr, '}');

	g_free(addr);

	return _reply_success_json (args, gstr);
}

// CS{{
// POST /v3.0/{NS}/conscience/flush?type=<service_type>
// ~~~~~~~~~~~~~~~~~~~~~~~~~~~~~~~~~~~~~~~~~~~~~~~~~~~~~
//
// Deregister all services with the given type.
//
// .. code-block:: http
//
//    POST /v3.0/OPENIO/conscience/flush?type=rawx HTTP/1.1
//    Host: 127.0.0.1:6000
//    User-Agent: curl/7.47.0
//    Accept: */*
//
// .. code-block:: http
//
//    HTTP/1.1 204 No Content
//    Connection: Close
//    Content-Length: 0
//
// }}CS
enum http_rc_e
action_conscience_flush (struct req_args_s *args)
{
	GError *err = NULL;
	const char *srvtype = TYPE();

	if (!srvtype)
		return _reply_format_error(args, BADREQ("Missing type"));

	if ((err = _cs_check_tokens(args)) != NULL)
		return _reply_common_error(args, err);

#ifdef HAVE_ENBUG
	if (proxy_enbug_cs_failure_rate >= oio_ext_rand_int_range(1,100))
		return _reply_retry(args, NEWERROR(CODE_UNAVAILABLE, "FAKE"));
#endif

	CSURL(cs);
	err = conscience_remote_remove_services(cs, srvtype, NULL,
			oio_ext_get_deadline());

	if (err) {
		g_prefix_error(&err, "Conscience error: ");
		return _reply_common_error(args, err);
	}
	return _reply_success_json(args, NULL);
}

static enum http_rc_e
_rest_conscience_deregister(struct req_args_s *args, struct json_object *jargs)
{
	return _deregistration(args, jargs);
}

// CS{{
// POST /v3.0/{NS}/conscience/deregister?type=<services type>
// ~~~~~~~~~~~~~~~~~~~~~~~~~~~~~~~~~~~~~~~~~~~~~~~~~~~~~~~~~~
//
// .. code-block:: http
//
//    POST /v3.0/OPENIO/conscience/deregister HTTP/1.1
//    Host: 127.0.0.1:6000
//    User-Agent: curl/7.47.0
//    Accept: */*
//    Content-Length: 189
//    Content-Type: application/x-www-form-urlencoded
//
// Body when deregistering one service:
//
// .. code-block:: json
//
//    {
//      "addr": "127.0.0.1:6010",
//      "type": "rawx"
//    }
//
// Body when deregistering several services at once:
//
// .. code-block:: json
//
//    [
//      { "addr": "127.0.0.1:6010",
//        "type": "rawx" },
//      { "addr": "127.0.0.1:6011",
//        "type": "rawx"}
//    ]
//
// Standard response:
//
// .. code-block:: http
//
//    HTTP/1.1 204 No Content
//    Connection: Close
//    Content-Length: 0
//
// }}CS
enum http_rc_e
action_conscience_deregister(struct req_args_s *args)
{
	return rest_action(args, _rest_conscience_deregister);
}

static enum http_rc_e
_rest_conscience_register(struct req_args_s *args, struct json_object *jargs)
{
	return _registration(args, REGOP_PUSH, jargs);
}

// CS{{
// POST /v3.0/{NS}/conscience/register
// ~~~~~~~~~~~~~~~~~~~~~~~~~~~~~~~~~~~
//
// .. code-block:: http
//
//    POST /v3.0/OPENIO/conscience/register HTTP/1.1
//    Host: 127.0.0.1:6000
//    User-Agent: curl/7.47.0
//    Accept: */*
//    Content-Length: 189
//    Content-Type: application/x-www-form-urlencoded
//
// Body when registering one service:
//
// .. code-block:: json
//
//    {
//      "addr": "127.0.0.1:6010",
//      "tags": { "stat.cpu": 100, "stat.idle": 100, "stat.io": 100 },
//      "type": "rawx"
//    }
//
// Body when registering several services at once:
//
// .. code-block:: json
//
//    [
//      { "addr": "127.0.0.1:6010",
//        "tags": { "stat.cpu": 100, "stat.idle": 100, "stat.io": 100 },
//        "type": "rawx" },
//      { "addr": "127.0.0.1:6011",
//        "tags": { "stat.cpu": 100, "stat.idle": 100, "stat.io": 100 },
//        "type": "rawx"}
//    ]
//
// Standard response:
//
// .. code-block:: http
//
//    HTTP/1.1 204 No Content
//    Connection: Close
//    Content-Length: 0
//
// }}CS
enum http_rc_e
action_conscience_register(struct req_args_s *args)
{
	args->rp->no_access();
	return rest_action(args, _rest_conscience_register);
}

static enum http_rc_e
_rest_conscience_lock(struct req_args_s *args, struct json_object *jargs)
{
	return _registration(args, REGOP_LOCK, jargs);
}

// CS{{
// POST /v3.0/{NS}/conscience/lock
// ~~~~~~~~~~~~~~~~~~~~~~~~~~~~~~~
//
// .. code-block:: http
//
//    POST /v3.0/OPENIO/conscience/lock HTTP/1.1
//    Host: 127.0.0.1:6000
//    User-Agent: curl/7.47.0
//    Accept: */*
//    Content-Length: 39
//    Content-Type: application/x-www-form-urlencoded
//
// Body when locking one service:
//
// .. code-block:: json
//
//    {
//      "addr": "127.0.0.1:6010",
//      "type": "rawx"
//    }
//
// Body when locking several services at once:
//
// .. code-block:: json
//
//    [
//      { "addr": "127.0.0.1:6010",
//        "type": "rawx" },
//      { "addr": "127.0.0.1:6011",
//        "type": "rawx"}
//    ]
//
// Standard response:
//
// .. code-block:: http
//
//    HTTP/1.1 204 No Content
//    Connection: Close
//    Content-Length: 0
//
// }}CS
enum http_rc_e
action_conscience_lock (struct req_args_s *args)
{
	return rest_action (args, _rest_conscience_lock);
}

static enum http_rc_e
_rest_conscience_unlock (struct req_args_s *args, struct json_object *jargs)
{
	return _registration (args, REGOP_UNLOCK, jargs);
}

// CS{{
// POST /v3.0/{NS}/conscience/unlock
// ~~~~~~~~~~~~~~~~~~~~~~~~~~~~~~~~~
//
// .. code-block:: http
//
//    POST /v3.0/OPENIO/conscience/unlock HTTP/1.1
//    Host: 127.0.0.1:6000
//    User-Agent: curl/7.47.0
//    Accept: */*
//    Content-Length: 39
//    Content-Type: application/x-www-form-urlencoded
//
//
// Body when unlocking one service:
//
// .. code-block:: json
//
//    {
//      "addr": "127.0.0.1:6010",
//      "type": "rawx"
//    }
//
// Body when unlocking several services at once:
//
// .. code-block:: json
//
//    [
//      { "addr": "127.0.0.1:6010",
//        "type": "rawx" },
//      { "addr": "127.0.0.1:6011",
//        "type": "rawx"}
//    ]
//
// Standard response:
//
// .. code-block:: http
//
//    HTTP/1.1 204 No Content
//    Connection: Close
//    Content-Length: 0
//
// }}CS
enum http_rc_e
action_conscience_unlock (struct req_args_s *args)
{
	return rest_action (args, _rest_conscience_unlock);
}<|MERGE_RESOLUTION|>--- conflicted
+++ resolved
@@ -1,12 +1,8 @@
 /*
 OpenIO SDS proxy
 Copyright (C) 2014 Worldline, as part of Redcurrant
-<<<<<<< HEAD
 Copyright (C) 2015-2020 OpenIO SAS, as part of OpenIO SDS
-=======
-Copyright (C) 2015-2019 OpenIO SAS, as part of OpenIO SDS
-Copyright (C) 2021 OVH SAS
->>>>>>> 29726a77
+Copyright (C) 2020-2021 OVH SAS
 
 This program is free software: you can redistribute it and/or modify
 it under the terms of the GNU Affero General Public License as
