/*
OpenIO SDS sqliterepo
Copyright (C) 2014 Worldine, original work as part of Redcurrant
Copyright (C) 2015-2016 OpenIO, modified as part of OpenIO SDS

This library is free software; you can redistribute it and/or
modify it under the terms of the GNU Lesser General Public
License as published by the Free Software Foundation; either
version 3.0 of the License, or (at your option) any later version.

This library is distributed in the hope that it will be useful,
but WITHOUT ANY WARRANTY; without even the implied warranty of
MERCHANTABILITY or FITNESS FOR A PARTICULAR PURPOSE.  See the GNU
Lesser General Public License for more details.

You should have received a copy of the GNU Lesser General Public
License along with this library.
*/

#include <stddef.h>
#include <fcntl.h>
#include <errno.h>
#include <string.h>
#include <unistd.h>

#include <metautils/lib/metautils.h>
#include <metautils/lib/metacomm.h>
#include <metautils/lib/codec.h>

#include "sqliterepo.h"
#include "sqlx_remote.h"
#include "version.h"
#include "hash.h"
#include "cache.h"
#include "election.h"
#include "internals.h"

#define OV(v) ((struct object_version_s*)(v))

static struct object_version_s*
version_get(gboolean init, GTree *t, const struct hashstr_s *k)
{
	struct object_version_s *o;
	o = g_tree_lookup(t, k);
	if (!o && init) {
		o = g_malloc0(sizeof(struct object_version_s));
		o->version = 1;
		g_tree_replace(t, hashstr_dup(k), o);
	}
	return o;
}

static struct object_version_s *
version_getslen(gboolean init, GTree *t, const guint8 *ks, gsize ks_len)
{
	hashstr_t *k = hashstr_printf("%.*s", (int)ks_len, ks);
	struct object_version_s *o = version_get(init, t, k);
	g_free(k);
	return o;
}

static gboolean
hook_extract(gchar *k, GByteArray *v, GTree *version)
{
	if (!g_str_has_prefix(k, "version:"))
		return FALSE;

	gchar *p, buf[v->len+1];
	memset(buf, 0, v->len + 1);
	memcpy(buf, v->data, v->len);
	if (!(p = strchr(buf, ':')))
		return FALSE;

	*(p++) = '\0';
	struct object_version_s ov;
	ov.version = atoi(buf);
	ov.when = atoi(p);
	g_tree_insert(version,
			hashstr_create(k+sizeof("version:")-1),
			g_memdup(&ov, sizeof(ov)));
	return FALSE;
}

GTree*
version_empty(void)
{
	return g_tree_new_full(hashstr_quick_cmpdata, NULL, g_free, g_free);
}

GTree*
version_extract_from_admin_tree(GTree *t)
{
	GTree *v = version_empty();
	g_tree_foreach(t, (GTraverseFunc)hook_extract, v);
	return v;
}

GTree*
version_extract_from_admin(struct sqlx_sqlite3_s *sq3)
{
	return version_extract_from_admin_tree(sq3 ? sq3->admin : NULL);
}

static gboolean
hook_dump(gpointer k, gpointer v, gpointer u)
{
	GString *gstr = u;
	if (hashstr_len(k) <= 0 || !*hashstr_str(k))
		return FALSE;
	if (gstr->len > 0)
		g_string_append_c(gstr, ',');
	g_string_append_printf(gstr,
			"(%.*s,%"G_GINT64_FORMAT",%"G_GINT64_FORMAT")",
			(int)hashstr_len(k), hashstr_str(k),
			OV(v)->version, OV(v)->when);
	return FALSE;
}

gchar*
version_dump(GTree *t)
{
	EXTRA_ASSERT(t != NULL);
	GString *gstr = g_string_sized_new(128);
	if (t)
		g_tree_foreach(t, hook_dump, gstr);
	return g_string_free(gstr, FALSE);
}

void
version_debug(const gchar *tag, GTree *versions)
{
	if (!GRID_TRACE_ENABLED())
		return;

	(void) tag;
	gchar *s = version_dump(versions);
	GRID_TRACE("%s %s (%s)", tag, s, __FUNCTION__);
	g_free(s);
}

static gboolean
hook_increment(gpointer k, gpointer v, gpointer u)
{
	(void) k; (void) u;
	OV(v)->version ++;
	OV(v)->when = oio_ext_real_time() / G_TIME_SPAN_SECOND;
	return FALSE;
}

void
version_increment_all(GTree *t)
{
	if (t)
		g_tree_foreach(t, hook_increment, NULL);
}

#include <TableVersion.h>
#include <BaseVersion.h>
#include <asn_codecs.h>
#include <der_encoder.h>
#include <ber_decoder.h>

GByteArray*
version_encode(GTree *t)
{
	asn_enc_rval_t rv;
	GByteArray *encoded;
	struct BaseVersion bv = {{0}};

	gboolean runner(gpointer _k, gpointer _v, gpointer _u) {
		(void) _u;
		if (_k && _v && hashstr_len(_k) > 0) {
			struct object_version_s *v = _v;
<<<<<<< HEAD
			struct TableVersion *tv = calloc(1, sizeof(*tv));
=======
			struct TableVersion *tv = ASN1C_CALLOC(1, sizeof(*tv));
>>>>>>> 8f314228
			OCTET_STRING_fromBuf(&(tv->name), hashstr_str(_k), hashstr_len(_k));
			asn_int64_to_INTEGER(&(tv->version), v->version);
			asn_int64_to_INTEGER(&(tv->when), v->when);
			asn_sequence_add(&(bv.list), tv);
		}
		return FALSE;
	}

	GRID_TRACE2("%s(%p)", __FUNCTION__, t);
	g_tree_foreach(t, runner, NULL);

	encoded = g_byte_array_sized_new(128);
	rv = der_encode(&asn_DEF_BaseVersion, &bv, metautils_asn1c_write_gba, encoded);
	asn_DEF_BaseVersion.free_struct(&asn_DEF_BaseVersion, &bv, TRUE);

	if (0 >= rv.encoded) {
		g_byte_array_free(encoded, TRUE);
		GRID_WARN("BaseVersion encoding error : %s", rv.failed_type->name);
		return NULL;
	}

	return encoded;
}

GTree*
version_decode(guint8 *raw, gsize rawsize)
{
	struct BaseVersion *bv = NULL;
	asn_dec_rval_t rv;
	asn_codec_ctx_t ctx = {0};

	GRID_TRACE2("%s(%p,%"G_GSIZE_FORMAT")", __FUNCTION__, raw, rawsize);

	ctx.max_stack_size = ASN1C_MAX_STACK;
	rv = ber_decode(&ctx, &asn_DEF_BaseVersion, (void**)&bv, raw, rawsize);
	if (rv.code != RC_OK) {
		GRID_WARN("Decoder error (BaseVersion)");
		return NULL;
	}
	else {
		int i;
		GTree *t;

		EXTRA_ASSERT(bv != NULL);
		t = g_tree_new_full(hashstr_quick_cmpdata, NULL, g_free, g_free);

		for (i=0; i<bv->list.count; i++) {
			struct TableVersion *tv = bv->list.array[i];
			struct object_version_s *o;

			if (!tv || !tv->name.buf || tv->name.size <= 0) {
				GRID_TRACE2("%s table with no name", __FUNCTION__);
				continue;
			}

			o = version_getslen(1, t, tv->name.buf, tv->name.size);
			asn_INTEGER_to_int64(&(tv->version), &(o->version));
			asn_INTEGER_to_int64(&(tv->when), &(o->when));
		}

		asn_DEF_BaseVersion.free_struct(&asn_DEF_BaseVersion, bv, FALSE);
		return t;
	}
}

static GTree*
version_extract_effective_diff(TableSequence_t *seq)
{
	gint i;

	GTree *t = g_tree_new_full(hashstr_quick_cmpdata, NULL, g_free, g_free);

	for (i=0; i<seq->list.count ;i++) {
		Table_t *table = seq->list.array[i];
		if (table->name.size != sizeof("main.admin")-1 ||
				memcmp(table->name.buf, "main.admin", table->name.size-1)) {
			struct object_version_s *o = version_getslen(1, t,
					table->name.buf, table->name.size);
			o->version = 1;
		}
	}

	return t;
}

static GTree*
version_apply_diff(GTree *src, GTree *diff)
{
	GTree *result;

	gboolean runner_init(gpointer k, gpointer v, gpointer u) {
		struct object_version_s *o;
		(void) u;
		o = version_get(1, result, k);
		o->when = ((struct object_version_s*)v)->when;
		o->version = ((struct object_version_s*)v)->version;
		return FALSE;
	}
	gboolean runner_diff(gpointer k, gpointer v, gpointer u) {
		struct object_version_s *o;
		(void) u;
		o = version_get(1, result, k);
		o->when = ((struct object_version_s*)v)->when;
		o->version += ((struct object_version_s*)v)->version;
		return FALSE;
	}

	result = g_tree_new_full(hashstr_quick_cmpdata, NULL, g_free, g_free);
	g_tree_foreach(src, runner_init, NULL);
	g_tree_foreach(diff, runner_diff, NULL);
	return result;
}

GTree*
version_extract_expected(GTree *current, TableSequence_t *changes)
{
	GTree *effective_diff, *expected_version;

	effective_diff = version_extract_effective_diff(changes);
	expected_version = version_apply_diff(current, effective_diff);
	g_tree_destroy(effective_diff);

	return expected_version;
}

GError*
version_validate_diff(GTree *current, GTree *expected, gint64 *worst)
{
	gboolean schema_change = FALSE;
	gint64 delta_max = 0, delta_min = 0;

	gboolean runner_schema(gpointer k, gpointer v, gpointer u) {
		(void) v;
		if (NULL == g_tree_lookup(u, k))
			schema_change = TRUE;
		return FALSE;
	}

	gboolean runner_diff(gpointer k, gpointer v, gpointer u) {
		struct object_version_s *o = g_tree_lookup(u, k);
		if (NULL != o) {
			gint64 d = OV(v)->version - o->version;
			if (d < 0) {
				if (d < delta_min)
					delta_min = MIN(d, delta_min);
			}
			else if (d > 0) {
				if (d > delta_max)
					delta_max = MAX(d, delta_max);
			}
		}
		return FALSE;
	}

	// check for schema changes
	g_tree_foreach(current, runner_schema, expected);
	g_tree_foreach(expected, runner_schema, current);
	// Now check the versions
	g_tree_foreach(current, runner_diff, expected);

	if (worst)
		*worst = 0;

	if (delta_max != 0 && delta_min != 0)
		return NEWERROR(CODE_CONCURRENT, "Concurrent content changes");

	if (delta_min < 0) {
		if (worst)
			*worst = delta_min;
		if (schema_change || delta_min < -1)
			return NEWERROR(CODE_PIPEFROM, "Local diff missed");
	}
	else if (delta_max > 0) {
		if (worst)
			*worst = delta_max;
		if (schema_change || delta_max > 1)
			return NEWERROR(CODE_PIPETO, "Remote diff missed");
	}

	return NULL;
}
<|MERGE_RESOLUTION|>--- conflicted
+++ resolved
@@ -171,11 +171,7 @@
 		(void) _u;
 		if (_k && _v && hashstr_len(_k) > 0) {
 			struct object_version_s *v = _v;
-<<<<<<< HEAD
-			struct TableVersion *tv = calloc(1, sizeof(*tv));
-=======
 			struct TableVersion *tv = ASN1C_CALLOC(1, sizeof(*tv));
->>>>>>> 8f314228
 			OCTET_STRING_fromBuf(&(tv->name), hashstr_str(_k), hashstr_len(_k));
 			asn_int64_to_INTEGER(&(tv->version), v->version);
 			asn_int64_to_INTEGER(&(tv->when), v->when);
