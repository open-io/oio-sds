--- conflicted
+++ resolved
@@ -602,6 +602,7 @@
 
 /* @private */
 struct use_request_s {
+	gint64 deadline;
 	gsize addr_len;
 	struct sockaddr_in6 addr;
 	struct sqlx_name_inline_s name;
@@ -611,7 +612,7 @@
 _use_by_udp(struct use_request_s *req, struct sqlx_peering_direct_s *self)
 {
 	NAME2CONST(n, req->name);
-	GByteArray *msg = sqlx_pack_USE(&n);
+	GByteArray *msg = sqlx_pack_USE(&n, req->deadline);
 	const ssize_t len = msg->len;
 	const ssize_t sent = sendto(self->fd_udp, msg->data, msg->len,
 			MSG_NOSIGNAL, (struct sockaddr*) &req->addr, req->addr_len);
@@ -677,22 +678,8 @@
 	const gint64 deadline = now + (G_TIME_SPAN_SECOND * oio_election_use_timeout_req);
 
 	if (p->fd_udp >= 0) {
-<<<<<<< HEAD
-		struct sockaddr_storage ss;
-		gsize ss_len = sizeof(ss);
-		struct sockaddr *sa = (struct sockaddr*) &ss;
-		if (grid_string_to_sockaddr(url, sa, &ss_len)) {
-			GByteArray *req = sqlx_pack_USE(n, deadline);
-			const ssize_t sent = sendto(p->fd_udp, req->data, req->len,
-					MSG_NOSIGNAL, sa, ss_len);
-			const ssize_t len = req->len;
-			g_byte_array_unref(req);
-			if (sent != len) {
-				int errsav = errno;
-				GRID_DEBUG("USE(%s,%s.%s) failed: (%d) %s",
-						url, n->base, n->type, errsav, strerror(errsav));
-=======
 		struct use_request_s req = {0};
+		req.deadline = deadline;
 		req.addr_len = sizeof(req.addr);
 		memcpy(&req.name, ni, sizeof(req.name));
 		if (!grid_string_to_sockaddr(url,
@@ -704,7 +691,6 @@
 						g_memdup(&req, sizeof(req)));
 			} else {
 				_use_by_udp(&req, p);
->>>>>>> 64c43182
 			}
 		}
 		return FALSE;
@@ -722,12 +708,8 @@
 			g_error_free(err);
 			return FALSE;
 		} else {
-<<<<<<< HEAD
-			GByteArray *req = sqlx_pack_USE(n, deadline);
-=======
 			NAME2CONST(n, *ni);
-			GByteArray *req = sqlx_pack_USE(&n);
->>>>>>> 64c43182
+			GByteArray *req = sqlx_pack_USE(&n, deadline);
 			err = gridd_client_request (mc->client, req, NULL, NULL);
 			g_byte_array_unref(req);
 			if (err) {
