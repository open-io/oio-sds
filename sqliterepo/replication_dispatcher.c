--- conflicted
+++ resolved
@@ -1211,13 +1211,6 @@
 		return TRUE;
 	}
 
-<<<<<<< HEAD
-	EXTRACT_STRING(NAME_MSGKEY_SRC, source);
-	EXTRACT_STRING(NAME_MSGKEY_CONTAINERID, cid);
-	EXTRACT_STRING(NAME_MSGKEY_SEQNUM, seq_num);
-	reply->subject("base:%s.%s\tsource:%s", name.base, name.type, source);
-	_load_sqlx_peers(reply, &peers);
-=======
 	gsize length = 0;
 	void *body = metautils_message_get_BODY(reply->request, &length);
 	if (body) {
@@ -1228,9 +1221,8 @@
 
 	EXTRACT_STRING(NAME_MSGKEY_SRC, src_addr);
 	EXTRACT_STRING(NAME_MSGKEY_SRC_BASE, src_base);
-	reply->subject("%s.%s|%s", name.base, name.type, src_addr);
+	reply->subject("base:%s.%s\tsource:%s", name.base, name.type, src_addr);
 	_load_sqlx_peers(reply, &dest_peers);
->>>>>>> 736acff2
 
 	struct sqlx_name_s src = {name.ns, src_base, name.type};
 	err = _snapshot_from(src_addr, repo, &src, &n0, dest_peers,
