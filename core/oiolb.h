--- conflicted
+++ resolved
@@ -185,13 +185,11 @@
 void oio_lb_world__add_pool_targets(struct oio_lb_pool_s *self,
 		const gchar *targets);
 
-<<<<<<< HEAD
 /* Dump the pool targets and options. */
 GString *oio_lb_world__dump_pool_options(struct oio_lb_pool_s *self);
-=======
+
 /* Count the expected number of targets of this pool. */
 guint oio_lb_world__count_pool_targets(struct oio_lb_pool_s *self);
->>>>>>> 80e1e540
 
 /* -- LB pools management ------------------------------------------------- */
 
