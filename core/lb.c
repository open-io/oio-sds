--- conflicted
+++ resolved
@@ -567,7 +567,6 @@
 	return FALSE;
 }
 
-<<<<<<< HEAD
 static guint16
 _find_min_dist(const oio_location_t *known,
 		const oio_location_t item, guint16 max_dist)
@@ -577,7 +576,8 @@
 		dist--;
 	}
 	return dist;
-=======
+}
+
 static void
 __attribute__ ((format (printf, 1, 2)))
 _warn_dirty_poll(const char *fmt, ...)
@@ -609,7 +609,6 @@
 		g_logv(G_LOG_DOMAIN, lvl, fmt, va);
 		va_end(va);
 	}
->>>>>>> 81f07f7a
 }
 
 static gboolean
@@ -946,12 +945,7 @@
 		}
 		fallback = TRUE;
 	}
-<<<<<<< HEAD
-	g_rw_lock_reader_unlock(&lb->world->lock);
 	if (selected && fallback)
-=======
-	if (res && fallback)
->>>>>>> 81f07f7a
 		ctx->fallback_used = TRUE;
 	return selected;
 }
