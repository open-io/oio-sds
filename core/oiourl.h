/*
OpenIO SDS core library
Copyright (C) 2014 Worldline, as part of Redcurrant
Copyright (C) 2015-2017 OpenIO SAS, as part of OpenIO SDS

This library is free software; you can redistribute it and/or
modify it under the terms of the GNU Lesser General Public
License as published by the Free Software Foundation; either
version 3.0 of the License, or (at your option) any later version.

This library is distributed in the hope that it will be useful,
but WITHOUT ANY WARRANTY; without even the implied warranty of
MERCHANTABILITY or FITNESS FOR A PARTICULAR PURPOSE.  See the GNU
Lesser General Public License for more details.

You should have received a copy of the GNU Lesser General Public
License along with this library.
*/

#ifndef OIO_SDS__core__oiourl_h
# define OIO_SDS__core__oiourl_h 1

/**
 * @addtogroup oio-api-c
 * @{
 */

#include <glib.h>
#include <sys/types.h>

#ifdef __cplusplus
extern "C" {
#endif

enum oio_url_field_e
{
	OIOURL_NS=1,
<<<<<<< HEAD
	OIOURL_ACCOUNT,
	OIOURL_USER,
	OIOURL_PATH,
=======
	OIOURL_ACCOUNT = 2,
	OIOURL_USER = 3,
	OIOURL_TYPE = 4,
	OIOURL_PATH = 5,
>>>>>>> 71e90447

	OIOURL_VERSION = 6,

	OIOURL_WHOLE = 7,  /* read-only */

	OIOURL_HEXID = 8,  /* read-write */
	OIOURL_CONTENTID = 9,  /* read-write */

	OIOURL_FULLPATH = 10
};

/** One plus the maximum length of a namespace name
 * i.e. a size enough to store the C string */
#define LIMIT_LENGTH_NSNAME 64

/** One plus the maximum length of an account name
 * i.e. a size enough to store the C string */
#define LIMIT_LENGTH_ACCOUNTNAME 64

/** One plus the maximum length of a content name
 * i.e. a size enough to store the C string */
#define LIMIT_LENGTH_CONTENTPATH 1024

/** One plus the maximum length of the string representation of a content version
 * i.e. a size enough to store the C string */
#define LIMIT_LENGTH_VERSION 24

/** One plus the maximum length of the string representation of a user
 *  i.e. a size enough to store the C string */
#define LIMIT_LENGTH_USER 1024


struct oio_url_s;

/**
 * Builds a URL object from a '/'-separated string.
 * The parts are parsed in that order:
 * - namespace name;
 * - account name;
 * - reference name (aka container);
 * - service type (should be empty most of the time);
 * - content name.
 *
 * Each part should be URL encoded.
 *
 * A safer alternative to using this function is calling
 * `oio_url_empty()` followed by `oio_url_set()` for each
 * part you need to set (does not require URL encoding).
 */
struct oio_url_s * oio_url_init(const char *url);

/**
 * Same as `oio_url_init`, except that the parts
 * should not be URL encoded (therefore you can't
 * use '/' inside the parts).
 */
struct oio_url_s * oio_url_init_raw(const char *url);

/** Builds an empty URL */
struct oio_url_s * oio_url_empty(void);

/** Duplicate a URL (deep copy) */
struct oio_url_s* oio_url_dup(const struct oio_url_s *u);

void oio_url_clean(struct oio_url_s *u);

void oio_url_cleanv (struct oio_url_s **tab);

void oio_url_pclean(struct oio_url_s **pu);

/**
 * Sets a part of a URL.
 * Values do not need to be URL encoded.
 *
 * @param u the URL
 * @param f the identifier of the part you wan't to set
 * @param v the value for the part (no need to URL encode)
 * @return the URL
 *
 * Note that you cannot set OIOURL_WHOLE (see `oio_url_init`).
 */
struct oio_url_s* oio_url_set(struct oio_url_s *u,
		enum oio_url_field_e f, const char *v);

void oio_url_unset(struct oio_url_s *u, enum oio_url_field_e f);

/**
 * Gets a part of a URL.
 *
 * @param u the URL
 * @param f the identifier of the part you wan't to get
 * @return the value of the field (do not free)
 *
 * The return value of `oio_url_get(url, OIOURL_WHOLE)`
 * can safely be used as input of `oio_url_init(char *url)`.
 */
const char * oio_url_get(struct oio_url_s *u, enum oio_url_field_e f);

int oio_url_has(const struct oio_url_s *u, enum oio_url_field_e f);

/** Set the container id from its binary representation.
 * Use oio_url_set(u, OIOURL_CONTENTID, id) to set it with an hexadecimal str.
 * @param id must be oio_url_get_id_size() bytes long */
void oio_url_set_id(struct oio_url_s *u, const void *id);

/* the returned value points to an array of oio_url_get_id_size() bytes long. */
const void* oio_url_get_id(struct oio_url_s *u);

/* returns the number of bytes */
size_t oio_url_get_id_size(struct oio_url_s *u);

/** Returns wether all the mandatory components for a path are present */
int oio_url_has_fq_path (const struct oio_url_s *u);

/** Returns wether all the mandatory components for a container are present */
int oio_url_has_fq_container (const struct oio_url_s *u);

/** Validate contains of oio_url
 *
 * @param u the URL
 * @param n the namespace (optional)
 * @param e will contains faulty field
 * @return true if valid
*/
gboolean oio_url_check(const struct oio_url_s *u, const char *n, const gchar **e);

#ifdef __cplusplus
}
#endif

/** @} */
#endif /*OIO_SDS__core__oiourl_h*/<|MERGE_RESOLUTION|>--- conflicted
+++ resolved
@@ -35,16 +35,10 @@
 enum oio_url_field_e
 {
 	OIOURL_NS=1,
-<<<<<<< HEAD
-	OIOURL_ACCOUNT,
-	OIOURL_USER,
-	OIOURL_PATH,
-=======
 	OIOURL_ACCOUNT = 2,
 	OIOURL_USER = 3,
-	OIOURL_TYPE = 4,
+	/* DO NOT REUSE the value <4>, previously used as OIOURL_TYPE */
 	OIOURL_PATH = 5,
->>>>>>> 71e90447
 
 	OIOURL_VERSION = 6,
 
