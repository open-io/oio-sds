# -*- coding: utf-8 -*-

<<<<<<< HEAD
# Copyright (C) 2015-2020 OpenIO SAS, as part of OpenIO SDS
=======
# Copyright (C) 2015-2019 OpenIO SAS, as part of OpenIO SDS
# Copyright (C) 2022 OVH SAS
>>>>>>> ae90093b
#
# This library is free software; you can redistribute it and/or
# modify it under the terms of the GNU Lesser General Public
# License as published by the Free Software Foundation; either
# version 3.0 of the License, or (at your option) any later version.
#
# This library is distributed in the hope that it will be useful,
# but WITHOUT ANY WARRANTY; without even the implied warranty of
# MERCHANTABILITY or FITNESS FOR A PARTICULAR PURPOSE.  See the GNU
# Lesser General Public License for more details.
#
# You should have received a copy of the GNU Lesser General Public
# License along with this library.

import string
from os.path import isfile
from hashlib import md5
from six.moves.urllib_parse import unquote, urlparse
from oio.common.http import headers_from_object_metadata, HeadersDict
from oio.common.http_eventlet import http_connect
from oio.common.constants import OIO_VERSION, CHUNK_HEADERS, REQID_HEADER
from oio.common.fullpath import encode_fullpath
from oio.common.utils import cid_from_name, request_id
from oio.blob.utils import read_chunk_metadata
from tests.utils import CommonTestCase, random_id, strange_paths
from tests.functional.blob import convert_to_old_chunk, random_buffer, \
    random_chunk_id


map_cfg = {'addr': 'Listen',
           'ns': 'grid_namespace',
           'basedir': 'grid_docroot'}


# TODO we should the content of events sent by the rawx
class RawxTestSuite(CommonTestCase):

    def setUp(self):
        super(RawxTestSuite, self).setUp()
        self._setup()
        _, rawx_path, rawx_addr, _ = self.get_service_url('rawx')
        self.rawx = 'http://' + rawx_addr
        self.rawx_path = rawx_path + '/'

    def tearDown(self):
        super(RawxTestSuite, self).tearDown()
        self._teardown()

    def _chunk_attr(self, chunk_id, data, path=None):
        if path is not None:
            self.content_path = path
        headers = headers_from_object_metadata({
            'id': self.content_id,
            'version': self.content_version,
            'content_path': self.content_path,
            'chunk_method':
                'ec/algo=liberasurecode_rs_vand,k=6,m=3',
            'policy': 'TESTPOLICY',
            'container_id': self.cid,
            'chunk_hash': md5(data).hexdigest(),
            'full_path': self.fullpath,
            'oio_version': OIO_VERSION
        })
        headers[CHUNK_HEADERS['chunk_pos']] = 0
        headers[CHUNK_HEADERS['chunk_id']] = chunk_id
        headers[CHUNK_HEADERS['chunk_size']] = str(len(data))
        return headers

    def _rawx_url(self, chunkid):
        return '/'.join((self.rawx, chunkid))

    def _chunk_path(self, chunkid):
        chunkid = chunkid.upper()
        return self.rawx_path + '/' + chunkid[:3] + '/' + chunkid

    def _setup(self):
        self.container = 'blob'
        self.cid = cid_from_name(self.account, 'blob')
        self.content_path = 'test-plop'
        self.content_version = '1456938361143740'
        self.content_id = '0123456789ABCDEF'
        self.fullpath = encode_fullpath(
            self.account, 'blob', self.content_path, self.content_version,
            self.content_id)

    def _teardown(self):
        pass

    def _http_request(self, chunkurl, method, body, headers, trailers=None):
        parsed = urlparse(chunkurl)
        if method == 'PUT':
            headers['transfer-encoding'] = 'chunked'
        if trailers:
            headers['Trailer'] = list()
            for k in trailers.values():
                headers['Trailer'].append(k)

        conn = http_connect(parsed.netloc, method, parsed.path,
                            headers)
        if method == 'PUT':
            if body:
                conn.send(b'%x\r\n%s\r\n' % (len(body), body))
            conn.send(b'0\r\n')
            if trailers:
                for k, v in trailers.items():
                    conn.send(b'%s: %s\r\n' % (k.encode('utf-8'),
                                               v.encode('utf-8')))
            conn.send(b'\r\n')
        if method == 'PUT':
            del headers['transfer-encoding']
        if trailers:
            del headers['Trailer']

        resp = conn.getresponse()
        body = resp.read()
        conn.close()
        return resp, body

    def test_copy_errors(self):
        length = 100
        chunkid = random_chunk_id()
        chunkdata = random_buffer(string.printable, length).encode('utf-8')
        chunkurl = self._rawx_url(chunkid)
        self._check_not_present(chunkurl)
        headers = self._chunk_attr(chunkid, chunkdata)
        metachunk_size = 9 * length
        # TODO take random legit value
        metachunk_hash = md5().hexdigest()
        # TODO should also include meta-chunk-hash
        trailers = {'x-oio-chunk-meta-metachunk-size': str(metachunk_size),
                    'x-oio-chunk-meta-metachunk-hash': metachunk_hash}
        # Initial put that must succeed
        resp, body = self._http_request(chunkurl, 'PUT', chunkdata, headers,
                                        trailers)
        self.assertEqual(201, resp.status)
        self.assertEqual(headers['x-oio-chunk-meta-chunk-hash'].upper(),
                         resp.getheader('x-oio-chunk-meta-chunk-hash'))
        self.assertEqual(headers['x-oio-chunk-meta-chunk-size'],
                         resp.getheader('x-oio-chunk-meta-chunk-size'))
        copyid = random_chunk_id()
        copyid = chunkid[:-60] + copyid[-60:]
        copyurl = self._rawx_url(copyid)
        headers = {}
        headers["Destination"] = copyurl
        resp, _ = self._http_request(chunkurl, 'COPY', '', headers)
        self.assertEqual(400, resp.status)

        headers = {}
        headers["Destination"] = chunkurl
        headers['x-oio-chunk-meta-full-path'] = encode_fullpath(
                "account-snapshot", "container-snapshot", "test"+"-snapshot",
                1456938361143741, random_id(32))
        resp, _ = self._http_request(chunkurl, 'COPY', '', headers)
        self.assertEqual(403, resp.status)

        headers = {}
        resp, _ = self._http_request(chunkurl, 'COPY', '', headers)
        self.assertEqual(400, resp.status)

    def _cycle_put(self, length, expected, remove_headers=None, path=None,
                   old_fullpath=False, chunkid_lowercase=False):
        if path:
            self.path = path
        chunkid = random_chunk_id()
        chunkdata = random_buffer(string.printable, length).encode('utf-8')
        if chunkid_lowercase:
            chunkurl = self._rawx_url(chunkid.lower())
        else:
            chunkurl = self._rawx_url(chunkid)
        chunkpath = self._chunk_path(chunkid)
        headers = self._chunk_attr(chunkid, chunkdata)
        fullpath = headers['x-oio-chunk-meta-full-path']
        if old_fullpath:
            headers['x-oio-chunk-meta-full-path'] = \
                headers['x-oio-chunk-meta-full-path'].rsplit('/', 1)[0]
        if remove_headers:
            for h in remove_headers:
                del headers[h]

        # we do not really care about the actual value
        metachunk_size = 9 * length
        # TODO take random legit value
        metachunk_hash = md5().hexdigest()
        # TODO should also include meta-chunk-hash
        trailers = {'x-oio-chunk-meta-metachunk-size': str(metachunk_size),
                    'x-oio-chunk-meta-metachunk-hash': metachunk_hash}

        self._check_not_present(chunkurl)

        # Initial put that must succeed
        resp, body = self._http_request(chunkurl, 'PUT', chunkdata, headers,
                                        trailers)
        self.assertEqual(expected, resp.status)
        if expected // 100 != 2:
            self.assertFalse(isfile(chunkpath))
            return
        chunk_hash = headers.get('x-oio-chunk-meta-chunk-hash',
                                 md5(chunkdata).hexdigest()).upper()
        chunk_size = headers.get('x-oio-chunk-meta-chunk-size', str(length))
        self.assertEqual(chunk_hash,
                         resp.getheader('x-oio-chunk-meta-chunk-hash'))
        self.assertEqual(chunk_size,
                         resp.getheader('x-oio-chunk-meta-chunk-size'))

        # the first PUT succeeded, the second MUST fail
        resp, body = self._http_request(chunkurl, 'PUT', chunkdata, headers,
                                        trailers)
        self.assertEqual(409, resp.status)
        if not self._compression():
            # check the file if is correct
            with open(chunkpath, 'rb') as chunkf:
                data = chunkf.read()
                self.assertEqual(data, chunkdata)

        # check the whole download is correct
        # TODO FIXME getting an empty content should return 204
        resp, body = self._http_request(chunkurl, 'GET', '', {})
        self.assertEqual(200, resp.status)
        self.assertEqual(body, chunkdata)
        self.assertEqual(fullpath,
                         resp.getheader('x-oio-chunk-meta-full-path'))
        headers.pop('x-oio-chunk-meta-full-path')

        headers['x-oio-chunk-meta-metachunk-size'] = metachunk_size
        headers['x-oio-chunk-meta-metachunk-hash'] = metachunk_hash.upper()
        headers['x-oio-chunk-meta-chunk-hash'] = chunk_hash
        headers['x-oio-chunk-meta-chunk-size'] = chunk_size
        for k, v in headers.items():
            if k == 'x-oio-chunk-meta-content-path':
                self.assertEqual(unquote(resp.getheader(k)), unquote(str(v)))
            else:
                self.assertEqual(resp.getheader(k), str(v))

        # check ranges can be downloaded
        def ranges():
            if length <= 0:
                return
            yield (0, 0)
            if length > 1:
                yield (0, 1)
                yield (0, length-1)
                yield (length-2, length-1)
            if length > 4:
                yield (2, length-3)
        for start, end in ranges():
            r = "bytes={0}-{1}".format(start, end)
            resp, body = self._http_request(chunkurl, 'GET', '', {'Range': r})
            self.assertEqual(resp.status // 100, 2)
            self.assertEqual(len(body), end-start+1)
            self.assertEqual(body, chunkdata[start:end+1])
        if length > 0:
            # TODO FIXME getting an unsatisfiable range on an empty content
            # returns "200 OK" with an empty body, but should return 416
            r = "bytes={0}-{1}".format(length, length+1)
            resp, body = self._http_request(chunkurl, 'GET', '', {'Range': r})
            self.assertEqual(416, resp.status)

        # verify chunk checksum
        resp, body = self._http_request(chunkurl, 'HEAD', '',
                                        {'x-oio-check-hash': True})
        self.assertEqual(200, resp.status)

        # delete the chunk, check it is missing as expected
        resp, body = self._http_request(chunkurl, 'DELETE', '', {})
        self.assertEqual(204, resp.status)
        self.assertFalse(isfile(chunkpath))

        self._check_not_present(chunkurl)

    def test_empty_chunk(self):
        self._cycle_put(0, 201)

    def test_small_chunks(self):
        for i in [1, 2, 3, 4, 32, 64, 128, 256, 512]:
            self._cycle_put(i, 201)

    def test_1K(self):
        self._cycle_put(1024, 201)

    def test_8K(self):
        self._cycle_put(8*1024, 201)

    def test_64K(self):
        self._cycle_put(64*1024, 201)

    def test_1M(self):
        self._cycle_put(1024*1024, 201)

    def test_fat_chunk(self):
        self._cycle_put(1024*1024*128, 201)

    def test_missing_headers(self):
        self._cycle_put(32, 400,
                        remove_headers=['x-oio-chunk-meta-chunk-pos'])
        self._cycle_put(32, 201,
                        remove_headers=['x-oio-chunk-meta-chunk-hash'])
        self._cycle_put(32, 201,
                        remove_headers=['x-oio-chunk-meta-chunk-size'])
        self._cycle_put(32, 201,
                        remove_headers=['x-oio-chunk-meta-chunk-id'])
        self._cycle_put(32, 400,
                        remove_headers=['x-oio-chunk-meta-full-path'])
        self._cycle_put(32, 201,
                        remove_headers=['x-oio-chunk-meta-content-id'])
        self._cycle_put(32, 201,
                        remove_headers=['x-oio-chunk-meta-content-version'])
        self._cycle_put(32, 201,
                        remove_headers=['x-oio-chunk-meta-content-path'])
        self._cycle_put(32, 201,
                        remove_headers=['x-oio-chunk-meta-container-id'])
        self._cycle_put(32, 201,
                        remove_headers=[
                            'x-oio-chunk-meta-container-id',
                            'x-oio-chunk-meta-content-path',
                            'x-oio-chunk-meta-content-version',
                            'x-oio-chunk-meta-content-id'])

    def _check_not_present(self, chunkurl):
        resp, body = self._http_request(chunkurl, 'GET', '', {})
        self.assertEqual(404, resp.status)
        resp, body = self._http_request(chunkurl, 'DELETE', '', {})
        self.assertEqual(404, resp.status)

    def _check_bad_headers(self, length, bad_headers=None, bad_trailers=None):
        chunkid = random_chunk_id()
        chunkdata = random_buffer(string.printable, length).encode('utf-8')
        chunkurl = self._rawx_url(chunkid)
        headers = self._chunk_attr(chunkid, chunkdata)
        # force the bad headers
        if bad_headers:
            for k, v in bad_headers.items():
                headers[k] = v
        trailers = None
        if bad_trailers:
            trailers = {}
            for k, v in bad_trailers.items():
                trailers[k] = v
                if headers.get(k, None):
                    del headers[k]

        self._check_not_present(chunkurl)

        resp, body = self._http_request(chunkurl, 'PUT', chunkdata, headers,
                                        trailers)
        self.assertEqual(400, resp.status)

        self._check_not_present(chunkurl)

    def test_bad_chunkhash(self):
        # not hexa
        self._check_bad_headers(
            32, bad_headers={'x-oio-chunk-meta-chunk-hash': '0'})
        self._check_bad_headers(
            32, bad_headers={'x-oio-chunk-meta-chunk-hash': 'xx'})
        self._check_bad_headers(
            32, bad_headers={'x-oio-chunk-meta-chunk-hash':
                             'AAAAAAAAAAAAAAAAAAAAAAAAAAAAAAAA'})

        self._check_bad_headers(
            32, bad_trailers={'x-oio-chunk-meta-chunk-hash': 'xx'})
        self._check_bad_headers(
            32, bad_trailers={'x-oio-chunk-meta-chunk-hash': 'xx'})
        self._check_bad_headers(
            32, bad_trailers={'x-oio-chunk-meta-chunk-hash':
                              'AAAAAAAAAAAAAAAAAAAAAAAAAAAAAAAA'})

    def test_bad_chunkid(self):
        self._check_bad_headers(
            32, bad_headers={'x-oio-chunk-meta-chunk-id': '00'*32})

    def test_chunkid_lowercase(self):
        self._cycle_put(32, 201, chunkid_lowercase=True)

    def _cycle_copy(self, path):
        if path:
            self.path = path
        chunkid = random_chunk_id()
        chunkdata = random_buffer(string.printable, 1).encode('utf-8')
        chunkurl = self._rawx_url(chunkid)
        chunkpath = self._chunk_path(chunkid)
        headers1 = self._chunk_attr(chunkid, chunkdata)
        metachunk_hash = md5().hexdigest()
        trailers = {'x-oio-chunk-meta-metachunk-size': '1',
                    'x-oio-chunk-meta-metachunk-hash': metachunk_hash}

        self._check_not_present(chunkurl)
        resp, _ = self._http_request(chunkurl, 'PUT', chunkdata, headers1,
                                     trailers)
        self.assertEqual(201, resp.status)
        self.assertEqual(headers1['x-oio-chunk-meta-chunk-hash'].upper(),
                         resp.getheader('x-oio-chunk-meta-chunk-hash'))
        self.assertEqual(headers1['x-oio-chunk-meta-chunk-size'],
                         resp.getheader('x-oio-chunk-meta-chunk-size'))

        copyid = random_chunk_id()
        copyid = chunkid[:-60] + copyid[-60:]
        copyurl = self._rawx_url(copyid)
        copypath = self._chunk_path(copyid)

        headers2 = {}
        headers2["Destination"] = copyurl
        copy_account = "account-snapshot"
        copy_container = "container-snapshot"
        copy_container_id = cid_from_name(copy_account, copy_container)
        copy_path = path+"-snapshot"
        copy_version = 1456938361143741
        copy_id = random_id(32)
        copy_fullpath = encode_fullpath(
            copy_account, copy_container, copy_path, copy_version, copy_id)
        headers2['x-oio-chunk-meta-full-path'] = copy_fullpath
        resp, _ = self._http_request(chunkurl, 'COPY', '', headers2)
        self.assertEqual(201, resp.status)

        resp, body = self._http_request(chunkurl, 'GET', '', {})
        self.assertEqual(200, resp.status)
        headers1['x-oio-chunk-meta-chunk-hash'] = \
            headers1['x-oio-chunk-meta-chunk-hash'].upper()
        for k, v in headers1.items():
            if k == 'x-oio-chunk-meta-content-path':
                self.assertEqual(unquote(resp.getheader(k)), unquote(str(v)))
            else:
                self.assertEqual(resp.getheader(k), str(v))

        resp, body = self._http_request(copyurl, 'GET', '', {})
        self.assertEqual(200, resp.status)
        headers2_bis = headers1.copy()
        headers2_bis['x-oio-chunk-meta-full-path'] = \
            headers2['x-oio-chunk-meta-full-path']
        headers2_bis['x-oio-chunk-meta-content-path'] = copy_path
        headers2_bis['x-oio-chunk-meta-content-version'] = copy_version
        headers2_bis['x-oio-chunk-meta-content-id'] = copy_id
        headers2_bis['x-oio-chunk-meta-container-id'] = copy_container_id
        headers2_bis['x-oio-chunk-meta-chunk-id'] = copyid
        for k, v in headers2_bis.items():
            if k == 'x-oio-chunk-meta-content-path':
                self.assertEqual(unquote(resp.getheader(k)), unquote(str(v)))
            else:
                self.assertEqual(resp.getheader(k), str(v))

        with open(chunkpath, 'r') as fd:
            meta, _ = read_chunk_metadata(fd, chunkid)
            self.assertEqual(headers1['x-oio-chunk-meta-full-path'],
                             meta['full_path'])
            self.assertEqual(1, len(meta['links']))
            self.assertEqual(headers2['x-oio-chunk-meta-full-path'],
                             meta['links'][copyid])

        with open(copypath, 'r') as fd:
            meta, _ = read_chunk_metadata(fd, copyid)
            self.assertEqual(headers2['x-oio-chunk-meta-full-path'],
                             meta['full_path'])
            self.assertEqual(1, len(meta['links']))
            self.assertEqual(headers1['x-oio-chunk-meta-full-path'],
                             meta['links'][chunkid])

        resp, body = self._http_request(chunkurl, 'DELETE', '', {})
        self.assertEqual(204, resp.status)
        resp, body = self._http_request(chunkurl, 'GET', '', {})
        self.assertEqual(404, resp.status)

        resp, body = self._http_request(copyurl, 'GET', '', {})
        self.assertEqual(200, resp.status)
        self.assertEqual(headers2['x-oio-chunk-meta-full-path'],
                         resp.getheader('x-oio-chunk-meta-full-path'))

        with open(copypath, 'r') as fd:
            meta, _ = read_chunk_metadata(fd, copyid)
            self.assertEqual(headers2['x-oio-chunk-meta-full-path'],
                             meta['full_path'])
            self.assertEqual(0, len(meta['links']))

        resp, body = self._http_request(copyurl, 'DELETE', '', {})
        self.assertEqual(204, resp.status)
        resp, body = self._http_request(copyurl, 'GET', '', {})
        self.assertEqual(404, resp.status)

    def test_strange_path(self):
        for path in strange_paths:
            self._cycle_put(1, 201, path=path)
            self._cycle_copy(path)

    def test_copy_with_same_chunkid(self):
        metachunk_hash = md5().hexdigest()
        trailers = {'x-oio-chunk-meta-metachunk-size': '1',
                    'x-oio-chunk-meta-metachunk-hash': metachunk_hash}

        chunkid1 = random_chunk_id()
        chunkdata1 = random_buffer(string.printable, 1).encode('utf-8')
        chunkurl1 = self._rawx_url(chunkid1)
        headers1 = self._chunk_attr(chunkid1, chunkdata1)
        self._check_not_present(chunkurl1)
        resp, _ = self._http_request(chunkurl1, 'PUT', chunkdata1, headers1,
                                     trailers)
        self.assertEqual(201, resp.status)
        self.assertEqual(headers1['x-oio-chunk-meta-chunk-hash'].upper(),
                         resp.getheader('x-oio-chunk-meta-chunk-hash'))
        self.assertEqual(headers1['x-oio-chunk-meta-chunk-size'].upper(),
                         resp.getheader('x-oio-chunk-meta-chunk-size'))

        headers = {}
        headers["Destination"] = chunkurl1
        headers['x-oio-chunk-meta-full-path'] = encode_fullpath(
                "account-snapshot", "container-snapshot", "content-snapshot",
                1456938361143741, random_id(32))
        resp, _ = self._http_request(chunkurl1, 'COPY', '', headers)
        self.assertEqual(403, resp.status)

    def test_copy_with_existing_destination(self):
        metachunk_hash = md5().hexdigest()
        trailers = {'x-oio-chunk-meta-metachunk-size': '1',
                    'x-oio-chunk-meta-metachunk-hash': metachunk_hash}

        chunkid1 = random_chunk_id()
        chunkdata1 = random_buffer(string.printable, 1).encode('utf-8')
        chunkurl1 = self._rawx_url(chunkid1)
        headers1 = self._chunk_attr(chunkid1, chunkdata1)
        self._check_not_present(chunkurl1)
        resp, _ = self._http_request(chunkurl1, 'PUT', chunkdata1, headers1,
                                     trailers)
        self.assertEqual(201, resp.status)
        self.assertEqual(headers1['x-oio-chunk-meta-chunk-hash'].upper(),
                         resp.getheader('x-oio-chunk-meta-chunk-hash'))
        self.assertEqual(headers1['x-oio-chunk-meta-chunk-size'],
                         resp.getheader('x-oio-chunk-meta-chunk-size'))

        chunkid2 = random_chunk_id()
        chunkdata2 = random_buffer(string.printable, 1).encode('utf-8')
        chunkurl2 = self._rawx_url(chunkid2)
        headers2 = self._chunk_attr(chunkid2, chunkdata2)
        self._check_not_present(chunkurl2)
        resp, _ = self._http_request(chunkurl2, 'PUT', chunkdata2, headers2,
                                     trailers)
        self.assertEqual(201, resp.status)
        self.assertEqual(headers2['x-oio-chunk-meta-chunk-hash'].upper(),
                         resp.getheader('x-oio-chunk-meta-chunk-hash'))
        self.assertEqual(headers2['x-oio-chunk-meta-chunk-size'],
                         resp.getheader('x-oio-chunk-meta-chunk-size'))

        headers = {}
        headers["Destination"] = chunkurl2
        headers['x-oio-chunk-meta-full-path'] = encode_fullpath(
                "account-snapshot", "container-snapshot", "content-snapshot",
                1456938361143741, random_id(32))
        resp, _ = self._http_request(chunkurl1, 'COPY', '', headers)
        self.assertEqual(409, resp.status)

    def test_copy_with_nonexistent_source(self):
        metachunk_hash = md5().hexdigest()
        trailers = {'x-oio-chunk-meta-metachunk-size': '1',
                    'x-oio-chunk-meta-metachunk-hash': metachunk_hash}

        chunkid1 = random_chunk_id()
        chunkurl1 = self._rawx_url(chunkid1)

        chunkid2 = random_chunk_id()
        chunkdata2 = random_buffer(string.printable, 1).encode('utf-8')
        chunkurl2 = self._rawx_url(chunkid2)
        headers2 = self._chunk_attr(chunkid2, chunkdata2)
        self._check_not_present(chunkurl2)
        resp, _ = self._http_request(chunkurl2, 'PUT', chunkdata2, headers2,
                                     trailers)
        self.assertEqual(201, resp.status)
        self.assertEqual(headers2['x-oio-chunk-meta-chunk-hash'].upper(),
                         resp.getheader('x-oio-chunk-meta-chunk-hash'))
        self.assertEqual(headers2['x-oio-chunk-meta-chunk-size'],
                         resp.getheader('x-oio-chunk-meta-chunk-size'))

        headers = {}
        headers["Destination"] = chunkurl2
        headers['x-oio-chunk-meta-full-path'] = encode_fullpath(
                "account-snapshot", "container-snapshot", "content-snapshot",
                1456938361143741, random_id(32))
        resp, _ = self._http_request(chunkurl1, 'COPY', '', headers)
        self.assertEqual(404, resp.status)

    def test_wrong_fullpath(self):
        metachunk_hash = md5().hexdigest()
        trailers = {'x-oio-chunk-meta-metachunk-size': '1',
                    'x-oio-chunk-meta-metachunk-hash': metachunk_hash}

        chunkid = random_chunk_id()
        chunkdata = random_buffer(string.printable, 1).encode('utf-8')
        chunkurl = self._rawx_url(chunkid)
        hdrs = self._chunk_attr(chunkid, chunkdata)
        self._check_not_present(chunkurl)

        headers = hdrs.copy()
        headers['x-oio-chunk-meta-full-path'] = encode_fullpath(
            self.account, 'blob', self.content_path, self.content_version,
            self.content_id) + "/too_long"
        resp, _ = self._http_request(chunkurl, 'PUT', chunkdata, headers,
                                     trailers)
        self.assertEqual(400, resp.status)

        headers = hdrs.copy()
        headers['x-oio-chunk-meta-full-path'] = encode_fullpath(
            self.account, 'blob', self.content_path, self.content_version,
            self.content_id).rsplit('/', 2)[0]
        resp, _ = self._http_request(chunkurl, 'PUT', chunkdata, headers,
                                     trailers)
        self.assertEqual(400, resp.status)

        headers = hdrs.copy()
        headers['x-oio-chunk-meta-full-path'] = encode_fullpath(
            'wrong-account', 'blob', self.content_path, self.content_version,
            self.content_id)
        resp, _ = self._http_request(chunkurl, 'PUT', chunkdata, headers,
                                     trailers)
        self.assertEqual(400, resp.status)

        headers = hdrs.copy()
        headers['x-oio-chunk-meta-full-path'] = encode_fullpath(
            self.account, 'wrong-container', self.content_path,
            self.content_version, self.content_id)
        resp, _ = self._http_request(chunkurl, 'PUT', chunkdata, headers,
                                     trailers)
        self.assertEqual(400, resp.status)

        headers = hdrs.copy()
        headers['x-oio-chunk-meta-full-path'] = encode_fullpath(
            self.account, 'blob', 'wrong-path', self.content_version,
            self.content_id)
        resp, _ = self._http_request(chunkurl, 'PUT', chunkdata, headers,
                                     trailers)
        self.assertEqual(400, resp.status)

        headers = hdrs.copy()
        headers['x-oio-chunk-meta-full-path'] = encode_fullpath(
            self.account, 'blob', self.content_path, 9999999999999999,
            self.content_id)
        resp, _ = self._http_request(chunkurl, 'PUT', chunkdata, headers,
                                     trailers)
        self.assertEqual(400, resp.status)

        headers = hdrs.copy()
        headers['x-oio-chunk-meta-full-path'] = encode_fullpath(
            self.account, 'blob', self.content_path, self.content_version,
            '9999999999999999')
        resp, _ = self._http_request(chunkurl, 'PUT', chunkdata, headers,
                                     trailers)
        self.assertEqual(400, resp.status)

        headers = hdrs.copy()
        del headers['x-oio-chunk-meta-container-id']
        headers['x-oio-chunk-meta-full-path'] = encode_fullpath(
            'empty', 'blob', self.content_path, self.content_version,
            self.content_id).replace('empty', '')
        resp, _ = self._http_request(chunkurl, 'PUT', chunkdata, headers,
                                     trailers)
        self.assertEqual(400, resp.status)

        headers = hdrs.copy()
        del headers['x-oio-chunk-meta-container-id']
        headers['x-oio-chunk-meta-full-path'] = encode_fullpath(
            self.account, 'empty', self.content_path, self.content_version,
            self.content_id).replace('empty', '')
        resp, _ = self._http_request(chunkurl, 'PUT', chunkdata, headers,
                                     trailers)
        self.assertEqual(400, resp.status)

        headers = hdrs.copy()
        del headers['x-oio-chunk-meta-content-path']
        headers['x-oio-chunk-meta-full-path'] = encode_fullpath(
            self.account, 'blob', 'empty', self.content_version,
            self.content_id).replace('empty', '')
        resp, _ = self._http_request(chunkurl, 'PUT', chunkdata, headers,
                                     trailers)
        self.assertEqual(400, resp.status)

        headers = hdrs.copy()
        del headers['x-oio-chunk-meta-content-version']
        headers['x-oio-chunk-meta-full-path'] = encode_fullpath(
            self.account, 'blob', self.content_path, 'empty',
            self.content_id).replace('empty', '')
        resp, _ = self._http_request(chunkurl, 'PUT', chunkdata, headers,
                                     trailers)
        self.assertEqual(400, resp.status)

        headers = hdrs.copy()
        del headers['x-oio-chunk-meta-content-id']
        headers['x-oio-chunk-meta-full-path'] = encode_fullpath(
            self.account, 'blob', self.content_path, self.content_version,
            'empty').replace('empty', '')
        resp, _ = self._http_request(chunkurl, 'PUT', chunkdata, headers,
                                     trailers)
        self.assertEqual(400, resp.status)

        headers = hdrs.copy()
        del headers['x-oio-chunk-meta-content-version']
        headers['x-oio-chunk-meta-full-path'] = encode_fullpath(
            self.account, 'blob', self.content_path, 'digit', self.content_id)
        resp, _ = self._http_request(chunkurl, 'PUT', chunkdata, headers,
                                     trailers)
        self.assertEqual(400, resp.status)

        headers = hdrs.copy()
        del headers['x-oio-chunk-meta-content-id']
        headers['x-oio-chunk-meta-full-path'] = encode_fullpath(
            self.account, 'blob', self.content_path, self.content_version,
            'hexa')
        resp, _ = self._http_request(chunkurl, 'PUT', chunkdata, headers,
                                     trailers)
        self.assertEqual(400, resp.status)

    def test_old_fullpath(self):
        if self._cls_conf['go_rawx']:
            self.skipTest('Rawx V2 read only new fullpath')
        self._cycle_put(32, 201, old_fullpath=True)

    def test_read_old_chunk(self):
        metachunk_hash = md5().hexdigest()
        trailers = {'x-oio-chunk-meta-metachunk-size': '1',
                    'x-oio-chunk-meta-metachunk-hash': metachunk_hash}

        chunkid = random_chunk_id()
        chunkdata = random_buffer(string.printable, 1).encode('utf-8')
        chunkurl = self._rawx_url(chunkid)
        chunkpath = self._chunk_path(chunkid)
        headers = self._chunk_attr(chunkid, chunkdata)
        self._check_not_present(chunkurl)

        resp, _ = self._http_request(chunkurl, 'PUT', chunkdata, headers,
                                     trailers)
        self.assertEqual(201, resp.status)

        resp1, data1 = self._http_request(chunkurl, 'GET', '', {})
        self.assertEqual(200, resp1.status)
        headers1 = HeadersDict(resp1.getheaders())
        with open(chunkpath, 'r') as fd:
            meta1, _ = read_chunk_metadata(fd, chunkid)

        convert_to_old_chunk(
            chunkpath, self.account, self.container, self.content_path,
            self.content_version, self.content_id)

        resp2, data2 = self._http_request(chunkurl, 'GET', '', {})
        self.assertEqual(200, resp2.status)
        headers2 = HeadersDict(resp2.getheaders())
        with open(chunkpath, 'r') as fd:
            meta2, _ = read_chunk_metadata(fd, chunkid)

        self.assertEqual(data1, data2)
        del headers1[CHUNK_HEADERS['full_path']]
        del headers1[CHUNK_HEADERS['oio_version']]
        del headers2[CHUNK_HEADERS['oio_version']]
        del headers1["date"]
        del headers2["date"]
        self.assertDictEqual(headers1, headers2)
        del meta1['full_path']
        del meta1['oio_version']
        del meta2['oio_version']
        self.assertDictEqual(meta1, meta2)

        # Copy old chunk
        copyid = random_chunk_id()
        copyid = chunkid[:-60] + copyid[-60:]
        copyurl = self._rawx_url(copyid)
        copypath = self._chunk_path(copyid)
        copycontentid = random_id(32)
        copyheaders = {}
        copyheaders["Destination"] = copyurl
        copyheaders['x-oio-chunk-meta-full-path'] = encode_fullpath(
            "account-snapshot", "container-snapshot",
            self.content_path+"-snapshot", 1456938361143741, copycontentid)
        resp, _ = self._http_request(chunkurl, 'COPY', '', copyheaders)
        self.assertEqual(201, resp.status)

        resp2, data2 = self._http_request(chunkurl, 'GET', '', {})
        self.assertEqual(200, resp2.status)
        headers2 = HeadersDict(resp2.getheaders())
        with open(chunkpath, 'r') as fd:
            meta2, _ = read_chunk_metadata(fd, chunkid)

        self.assertEqual(1, len(meta2['links']))
        self.assertEqual(copyheaders['x-oio-chunk-meta-full-path'],
                         meta2['links'][copyid])
        meta2['links'] = dict()

        self.assertEqual(data1, data2)
        del headers2[CHUNK_HEADERS['oio_version']]
        del headers2["date"]
        self.assertDictEqual(headers1, headers2)
        del meta2['oio_version']
        self.assertDictEqual(meta1, meta2)

        resp3, data3 = self._http_request(copyurl, 'GET', '', {})
        self.assertEqual(200, resp3.status)
        headers3 = HeadersDict(resp3.getheaders())
        with open(copypath, 'r') as fd:
            meta3, _ = read_chunk_metadata(fd, copyid)

        self.assertEqual(
            copyheaders['x-oio-chunk-meta-full-path'],
            headers3['x-oio-chunk-meta-full-path'])
        del headers3['x-oio-chunk-meta-full-path']
        self.assertEqual(
            cid_from_name("account-snapshot", "container-snapshot"),
            headers3['x-oio-chunk-meta-container-id'])
        del headers1['x-oio-chunk-meta-container-id']
        del headers3['x-oio-chunk-meta-container-id']
        self.assertEqual(
            self.content_path+"-snapshot",
            unquote(headers3['x-oio-chunk-meta-content-path']))
        del headers1['x-oio-chunk-meta-content-path']
        del headers3['x-oio-chunk-meta-content-path']
        self.assertEqual(
            '1456938361143741',
            headers3['x-oio-chunk-meta-content-version'])
        del headers1['x-oio-chunk-meta-content-version']
        del headers3['x-oio-chunk-meta-content-version']
        self.assertEqual(
            copycontentid, headers3['x-oio-chunk-meta-content-id'])
        del headers1['x-oio-chunk-meta-content-id']
        del headers3['x-oio-chunk-meta-content-id']
        self.assertEqual(copyid, headers3['x-oio-chunk-meta-chunk-id'])
        del headers1['x-oio-chunk-meta-chunk-id']
        del headers3['x-oio-chunk-meta-chunk-id']

        self.assertEqual(
            copyheaders['x-oio-chunk-meta-full-path'], meta3['full_path'])
        del meta3['full_path']
        self.assertEqual(
            cid_from_name("account-snapshot", "container-snapshot"),
            meta3['container_id'])
        del meta1['container_id']
        del meta3['container_id']
        self.assertEqual(self.content_path+"-snapshot", meta3['content_path'])
        del meta1['content_path']
        del meta3['content_path']
        self.assertEqual('1456938361143741', meta3['content_version'])
        del meta1['content_version']
        del meta3['content_version']
        self.assertEqual(copycontentid, meta3['content_id'])
        del meta1['content_id']
        del meta3['content_id']
        self.assertEqual(copyid, meta3['chunk_id'])
        del meta1['chunk_id']
        del meta3['chunk_id']
        # FIXME the old chunk is invisible
        self.assertEqual(0, len(meta3['links']))

        self.assertEqual(data1, data3)
        del headers3[CHUNK_HEADERS['oio_version']]
        del headers3["date"]
        self.assertDictEqual(headers1, headers3)
        del meta3['oio_version']
        self.assertDictEqual(meta1, meta3)

    def test_HEAD_chunk(self):
        length = 100
        chunkid = random_chunk_id()
        chunkdata = random_buffer(string.printable, length).encode('utf-8')
        chunkurl = self._rawx_url(chunkid)
        self._check_not_present(chunkurl)
        headers = self._chunk_attr(chunkid, chunkdata)
        metachunk_size = 9 * length
        metachunk_hash = md5(chunkdata).hexdigest()
        # TODO should also include meta-chunk-hash
        trailers = {'x-oio-chunk-meta-metachunk-size': str(metachunk_size),
                    'x-oio-chunk-meta-metachunk-hash': metachunk_hash}
        # Initial put that must succeed
        resp, body = self._http_request(chunkurl, 'PUT', chunkdata, headers,
                                        trailers)
        self.assertEqual(201, resp.status)

        # default HEAD
        resp, body = self._http_request(chunkurl, 'HEAD', "", {})
        self.assertEqual(200, resp.status)

        # Check the hash
        resp, body = self._http_request(
            chunkurl, 'HEAD', '',
            {'x-oio-check-hash': True})
        self.assertEqual(200, resp.status)

        # Check the hash with valid header
        resp, body = self._http_request(
            chunkurl, 'HEAD', '',
            {'x-oio-check-hash': True,
             'x-oio-chunk-meta-chunk-hash':
                headers['x-oio-chunk-meta-chunk-hash']})
        self.assertEqual(200, resp.status)

        # Check the hash with invalid header
        resp, body = self._http_request(
            chunkurl, 'HEAD', '',
            {'x-oio-check-hash': True,
             'x-oio-chunk-meta-chunk-hash': 'xxx'})
        self.assertEqual(412, resp.status)
        resp, body = self._http_request(
            chunkurl, 'HEAD', '',
            {'x-oio-check-hash': True,
             'x-oio-chunk-meta-chunk-hash': 'A' * 32})
        self.assertEqual(412, resp.status)

        # Corrupt the chunk
<<<<<<< HEAD
        corrupted_data = b'chunk is dead'
=======
        corrupted_data = 'x' * length
>>>>>>> ae90093b
        with open(self._chunk_path(chunkid), "wb") as fp:
            fp.write(corrupted_data)

        # Check the hash with corrupted chunk
        resp, body = self._http_request(
            chunkurl, 'HEAD', '',
            {'x-oio-check-hash': True})
        self.assertEqual(412, resp.status)

        if not self._compression():
            # Check the hash with corrupted chunk and valid header
            newh = md5(corrupted_data).hexdigest()
            resp, body = self._http_request(
                chunkurl, 'HEAD', '',
                {'x-oio-check-hash': True,
                 'x-oio-chunk-meta-chunk-hash': newh})
            self.assertEqual(200, resp.status)

        # Check the hash with corrupted chunk and invalid header
        resp, body = self._http_request(
            chunkurl, 'HEAD', '',
            {'x-oio-check-hash': True,
             'x-oio-chunk-meta-chunk-hash': 'xxx'})
        self.assertEqual(412, resp.status)
        resp, body = self._http_request(
            chunkurl, 'HEAD', '',
            {'x-oio-check-hash': True,
             'x-oio-chunk-meta-chunk-hash': 'A'*32})
        self.assertEqual(412, resp.status)

        # Check without xattr
        chunkid_woattr = chunkid[:3] + random_chunk_id()[3:]
        chunkurl_woattr = self._rawx_url(chunkid_woattr)
        with open(self._chunk_path(chunkid_woattr), "wb") as fp:
            fp.write(b"without xattrs")
        resp, body = self._http_request(
            chunkurl_woattr, 'HEAD', "",
            {'X-oio-check-hash': "true",
             REQID_HEADER: request_id('test_HEAD_chunk')})
        # If the size xattr is missing, we cannot read the chunk
        self.assertEqual(500, resp.status)<|MERGE_RESOLUTION|>--- conflicted
+++ resolved
@@ -1,11 +1,7 @@
 # -*- coding: utf-8 -*-
 
-<<<<<<< HEAD
 # Copyright (C) 2015-2020 OpenIO SAS, as part of OpenIO SDS
-=======
-# Copyright (C) 2015-2019 OpenIO SAS, as part of OpenIO SDS
 # Copyright (C) 2022 OVH SAS
->>>>>>> ae90093b
 #
 # This library is free software; you can redistribute it and/or
 # modify it under the terms of the GNU Lesser General Public
@@ -902,11 +898,7 @@
         self.assertEqual(412, resp.status)
 
         # Corrupt the chunk
-<<<<<<< HEAD
-        corrupted_data = b'chunk is dead'
-=======
         corrupted_data = 'x' * length
->>>>>>> ae90093b
         with open(self._chunk_path(chunkid), "wb") as fp:
             fp.write(corrupted_data)
 
