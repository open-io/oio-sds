--- conflicted
+++ resolved
@@ -61,12 +61,8 @@
         super(TestContainerReplication, self).tearDown()
         # Restart meta2 after configuration has been reset by parent tearDown
         if self.must_restart_meta2:
-<<<<<<< HEAD
-            self._service('@meta2', 'restart', wait=1.0)
-=======
             self._service('@meta2', 'stop')
             self._service('@meta2', 'start')
->>>>>>> 7933f1a0
             self.wait_for_score(('meta2', ))
 
     def _apply_conf_on_all(self, type_, conf):
