--- conflicted
+++ resolved
@@ -1,4 +1,3 @@
-<<<<<<< HEAD
 # Copyright (C) 2015-2017 OpenIO SAS, as part of OpenIO SDS
 #
 # This library is free software; you can redistribute it and/or
@@ -14,9 +13,6 @@
 # You should have received a copy of the GNU Lesser General Public
 # License along with this library.
 
-import logging
-=======
->>>>>>> c88c5c72
 import simplejson as json
 from tests.utils import BaseTestCase
 
