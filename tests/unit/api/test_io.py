--- conflicted
+++ resolved
@@ -1,4 +1,4 @@
-# Copyright (C) 2015-2017 OpenIO SAS, as part of OpenIO SDS
+# Copyright (C) 2015-2018 OpenIO SAS, as part of OpenIO SDS
 #
 # This library is free software; you can redistribute it and/or
 # modify it under the terms of the GNU Lesser General Public
@@ -125,10 +125,7 @@
         with patch.object(reader, '_get_source', lambda: (source1, chunk)):
             data = list(it)
 
-<<<<<<< HEAD
         self.assertEqual(data, [b'1234abcd', b'5678efgh'])
-=======
-        self.assertEqual(data, ['1234abcd', '5678efgh'])
 
 
 class MetachunkWriterTest(unittest.TestCase):
@@ -202,5 +199,4 @@
                     self._dummy_chunk(exceptions.SourceReadError('Failed'))]
         self.assertRaises(exceptions.SourceReadError,
                           self.mcw.quorum_or_fail, successes, failures)
-        self._check_message(successes, failures)
->>>>>>> 8e260185
+        self._check_message(successes, failures)