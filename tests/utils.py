# Copyright (C) 2015-2017 OpenIO SAS, as part of OpenIO SDS
#
# This library is free software; you can redistribute it and/or
# modify it under the terms of the GNU Lesser General Public
# License as published by the Free Software Foundation; either
# version 3.0 of the License, or (at your option) any later version.
#
# This library is distributed in the hope that it will be useful,
# but WITHOUT ANY WARRANTY; without even the implied warranty of
# MERCHANTABILITY or FITNESS FOR A PARTICULAR PURPOSE.  See the GNU
# Lesser General Public License for more details.
#
# You should have received a copy of the GNU Lesser General Public
# License along with this library.

from __future__ import print_function
import logging
import sys
import os
import yaml
import testtools
import random
import string
from functools import wraps
from oio.common.http_urllib3 import get_pool_manager
from urllib import urlencode
from oio.common.json import json as jsonlib

random_chars = string.ascii_letters + string.digits
random_chars_id = 'ABCDEF' + string.digits

CODE_NAMESPACE_NOTMANAGED = 418
CODE_SRVTYPE_NOTMANAGED = 453
CODE_POLICY_NOT_SATISFIABLE = 481


def ec(fnc):
    @wraps(fnc)
    def _wrapped(self):
        if len(self.conf['services']['rawx']) < 12:
            self.skipTest("Not enough rawx. "
                          "EC tests needs at least 12 rawx to run")
        fnc(self)
    return _wrapped


def random_str(size, chars=random_chars):
    return ''.join(random.choice(chars) for _ in range(size))


def random_id(size):
    return random_str(size, chars=random_chars_id)


def random_data(size):
    """Return `size` bytes of random data as a str object"""
    try:
        return os.urandom(size)
    except NotImplementedError:
        return random_str(size)


def trim_srv(srv):
    return {'score': srv['score'], 'addr': srv['addr'], 'tags': srv['tags']}


def get_config(defaults=None):
    conf = {}
    if defaults is not None:
        conf.update(defaults)

    default_conf_path = os.path.expanduser('~/.oio/sds/conf/test.yml')
    conf_file = os.environ.get('SDS_TEST_CONFIG_FILE', default_conf_path)

    try:
        with open(conf_file, 'r') as f:
            conf = yaml.load(f)
    except SystemExit:
        if not os.path.exists(conf_file):
            reason = 'file not found'
        elif not os.access(conf_file, os.R_OK):
            reason = 'permission denied'
        else:
            reason = 'n/a'
            print('Unable to read test config %s (%s)' % (conf_file, reason),
                  file=sys.stderr)
    return conf


class CommonTestCase(testtools.TestCase):

    TEST_HEADERS = {'X-oio-req-id': '7E571D0000000000'}

    def is_running_on_public_ci(self):
        from os import getenv
        clues = (getenv("TRAVIS"), getenv("CIRCLECI"))
        return any(clue is not None for clue in clues)

    def _random_user(self):
        return "user-" + random_str(16, "0123456789ABCDEF")

    def get_service_url(self, srvtype, i=0):
        allsrv = self.conf['services'][srvtype]
        srv = allsrv[i]
        return srv['num'], srv['path'], srv['addr'], srv.get('uuid')

    def get_service(self, srvtype, i=0):
        num, path, addr, _ = self.get_service_url(srvtype, i=i)
        ip, port = addr.split(':')
        return num, path, ip, port

    def _url(self, name):
        return '/'.join((self.uri, "v3.0", self.ns, name))

    def _url_cs(self, action):
        return self._url("conscience") + '/' + action

    def _url_lb(self, action):
        return self._url("lb") + '/' + action

    def _url_ref(self, action):
        return self._url("reference") + '/' + action

    def url_container(self, action):
        return self._url("container") + '/' + action

    def url_content(self, action):
        return self._url("content") + '/' + action

    def param_srv(self, ref, srvtype):
        return {'ref': ref, 'acct': self.account, 'type': srvtype}

    def param_ref(self, ref):
        return {'ref': ref, 'acct': self.account}

    def param_content(self, ref, path):
        return {'ref': ref, 'acct': self.account, 'path': path}

    @staticmethod
    def static_request(method, url, data=None, params=None, headers=None,
                       json=None, http_pool=None):
        if not http_pool:
            http_pool = get_pool_manager()
        # Add query string
        if params:
            out_param = []
            for k, v in params.items():
                if v is not None:
                    if isinstance(v, unicode):
                        v = unicode(v).encode('utf-8')
                    out_param.append((k, v))
            encoded_args = urlencode(out_param)
            url += '?' + encoded_args

        # Convert json and add Content-Type
        headers = headers if headers else {}
        if json:
            headers["Content-Type"] = "application/json"
            data = jsonlib.dumps(json)

        out_kwargs = {}
        out_kwargs['headers'] = headers
        out_kwargs['body'] = data

        return http_pool.request(method, url, **out_kwargs)

    def request(self, method, url,
                data=None, params=None, headers=None, json=None):
        return self.static_request(method, url, data=data, params=params,
                                   headers=headers, json=json,
                                   http_pool=self.http_pool)

    @classmethod
    def setUpClass(cls):
        cls._cls_conf = get_config()
        cls._cls_account = cls._cls_conf['account']
        cls._cls_ns = cls._cls_conf['namespace']
        cls._cls_uri = 'http://' + cls._cls_conf['proxy']

    def setUp(self):
        super(CommonTestCase, self).setUp()
        self.conf = get_config()
        self.uri = 'http://' + self.conf['proxy']
        self.ns = self.conf['namespace']
        self.account = self.conf['account']
        self.http_pool = get_pool_manager()

    def tearDown(self):
        super(CommonTestCase, self).tearDown()

    @classmethod
    def tearDownClass(cls):
        super(CommonTestCase, cls).tearDownClass()

    def _flush_cs(self, srvtype):
        params = {'type': srvtype}
<<<<<<< HEAD
        resp = self.request('POST', self._url_cs("deregister"),
                            params=params, headers=self.TEST_HEADERS)
        self.assertEqual(resp.status / 100, 2)
=======
>>>>>>> 729341f0
        resp = self.request('POST', self._url_cs("flush"),
                            params=params, headers=self.TEST_HEADERS)
        self.assertEqual(resp.status / 100, 2)

    def _register_srv(self, srv):
        resp = self.request('POST', self._url_cs("register"),
                            jsonlib.dumps(srv), headers=self.TEST_HEADERS)
        self.assertIn(resp.status, (200, 204))

    def _lock_srv(self, srv):
        resp = self.request('POST', self._url_cs("lock"),
                            jsonlib.dumps(srv), headers=self.TEST_HEADERS)
        self.assertIn(resp.status, (200, 204))

    def _unlock_srv(self, srv):
        resp = self.request('POST', self._url_cs("unlock"),
                            jsonlib.dumps(srv), headers=self.TEST_HEADERS)
        self.assertIn(resp.status, (200, 204))

    def _flush_proxy(self):
        url = self.uri + '/v3.0/cache/flush/local'
        resp = self.request('POST', url, '', headers=self.TEST_HEADERS)
        self.assertEqual(resp.status / 100, 2)

    @classmethod
    def _cls_reload_proxy(cls):
        url = '{0}/v3.0/{1}/lb/reload'.format(cls._cls_uri, cls._cls_ns)
        cls.static_request('POST', url, '')

    def _reload_proxy(self):
        url = '{0}/v3.0/{1}/lb/reload'.format(self.uri, self.ns)
        resp = self.request('POST', url, '', headers=self.TEST_HEADERS)
        self.assertEqual(resp.status / 100, 2)

    def _flush_meta(self):
        for srvtype in ('meta1', 'meta2'):
            for t in self.conf['services'][srvtype]:
                url = self.uri + '/v3.0/forward/flush'
                resp = self.request('POST', url,
                                    params={'id': t['addr']},
                                    headers=self.TEST_HEADERS)
                self.assertEqual(resp.status, 204)

    @classmethod
    def _cls_reload_meta(cls):
        for srvtype in ('meta1', 'meta2'):
            for t in cls._cls_conf['services'][srvtype]:
                url = cls._cls_uri + '/v3.0/forward/reload'
                cls.static_request('POST', url, params={'id': t['addr']})

    def _reload_meta(self):
        for srvtype in ('meta1', 'meta2'):
            for t in self.conf['services'][srvtype]:
                url = self.uri + '/v3.0/forward/reload'
                resp = self.request('POST', url,
                                    params={'id': t['addr']},
                                    headers=self.TEST_HEADERS)
                self.assertEqual(resp.status, 204)

    def _reload(self):
        self._flush_proxy()
        self._flush_meta()
        self._reload_meta()
        self._reload_proxy()

    def _addr(self, low=7000, high=65535, ip="127.0.0.2"):
        return ip + ':' + str(random.randint(low, high))

    def _srv(self, srvtype, extra_tags={}, lowport=7000, highport=65535,
             ip="127.0.0.2"):
        outd = {'ns': self.ns,
                'type': str(srvtype),
                'addr': self._addr(low=lowport, high=highport, ip=ip),
                'score': random.randint(1, 100),
                'tags': {'stat.cpu': 1, 'tag.vol': 'test', 'tag.up': True}}
        if extra_tags:
            outd["tags"].update(extra_tags)
        return outd

    def assertIsError(self, body, expected_code_oio):
        self.assertIsInstance(body, dict)
        self.assertIn('status', body)
        self.assertIn('message', body)
        self.assertEqual(body['status'], expected_code_oio)

    def assertError(self, resp, code_http, expected_code_oio):
        self.assertEqual(resp.status, code_http)
        self.assertIsError(self.json_loads(resp.data), expected_code_oio)

    @classmethod
    def json_loads(cls, data):
        try:
            return jsonlib.loads(data)
        except ValueError:
            logging.info("Unparseable data: %s", str(data))
            raise


class BaseTestCase(CommonTestCase):

    def setUp(self):
        super(BaseTestCase, self).setUp()
        self._flush_cs('echo')

    def tearDown(self):
        super(BaseTestCase, self).tearDown()
        self._flush_cs('echo')

    @classmethod
    def tearDownClass(cls):
        super(BaseTestCase, cls).tearDownClass()<|MERGE_RESOLUTION|>--- conflicted
+++ resolved
@@ -194,12 +194,6 @@
 
     def _flush_cs(self, srvtype):
         params = {'type': srvtype}
-<<<<<<< HEAD
-        resp = self.request('POST', self._url_cs("deregister"),
-                            params=params, headers=self.TEST_HEADERS)
-        self.assertEqual(resp.status / 100, 2)
-=======
->>>>>>> 729341f0
         resp = self.request('POST', self._url_cs("flush"),
                             params=params, headers=self.TEST_HEADERS)
         self.assertEqual(resp.status / 100, 2)
