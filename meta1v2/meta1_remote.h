--- conflicted
+++ resolved
@@ -59,41 +59,13 @@
 GError * meta1v2_remote_reference_set_property(const char *m1, struct oio_url_s *url,
 		gchar **pairs, gboolean flush);
 
-<<<<<<< HEAD
 GError * meta1v2_remote_reference_del_property(const char *m1, struct oio_url_s *url,
-=======
-GError * meta1v2_remote_relink_service(const addr_info_t *meta1,
-		struct hc_url_s *url, const char *kept, const char *replaced,
+		gchar **keys);
+
+GError * meta1v2_remote_relink_service(const char *m1, struct hc_url_s *url,
+		const char *kept, const char *replaced,
 		gboolean dryrun, gchar ***out);
 
-gboolean meta1v2_remote_unlink_service(const addr_info_t *meta1,
-		GError **err, struct hc_url_s *url, const gchar *srvtype);
-
-gboolean meta1v2_remote_unlink_one_service(const addr_info_t *meta1,
-		GError **err, struct hc_url_s *url, const gchar *srvtype, gint64 seqid);
-
-gchar** meta1v2_remote_poll_reference_service(const addr_info_t *meta1,
-		GError **err, struct hc_url_s *url, const gchar *srvtype,
-		gboolean dryrun, gboolean autocreate);
-
-gboolean meta1v2_remote_force_reference_service(const addr_info_t *meta1,
-		GError **err, struct hc_url_s *url, const gchar *m1url,
-		gboolean autocreate, gboolean force);
-
-gboolean meta1v2_remote_configure_reference_service(const addr_info_t *meta1,
-		GError **err, struct hc_url_s *url, const gchar *m1url);
-
-
-gboolean meta1v2_remote_reference_get_property(const addr_info_t *m1,
-		GError **err, struct hc_url_s *url, gchar **keys, gchar ***result);
-
-gboolean meta1v2_remote_reference_set_property(const addr_info_t *m1,
-		GError **err, struct hc_url_s *url, gchar **pairs, gboolean flush);
-
-gboolean meta1v2_remote_reference_del_property(const addr_info_t *m1,
-		GError **err, struct hc_url_s *url,
->>>>>>> 226094a0
-		gchar **keys);
 
 GError * meta1v2_remote_list_services_by_prefix(const char *to, struct oio_url_s *url,
 		gchar ***out);
