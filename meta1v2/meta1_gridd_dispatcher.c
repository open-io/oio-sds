/*
OpenIO SDS meta1v2
Copyright (C) 2014 Worldine, original work as part of Redcurrant
Copyright (C) 2015 OpenIO, modified as part of OpenIO Software Defined Storage

This program is free software: you can redistribute it and/or modify
it under the terms of the GNU Affero General Public License as
published by the Free Software Foundation, either version 3 of the
License, or (at your option) any later version.

This program is distributed in the hope that it will be useful,
but WITHOUT ANY WARRANTY; without even the implied warranty of
MERCHANTABILITY or FITNESS FOR A PARTICULAR PURPOSE.  See the
GNU Affero General Public License for more details.

You should have received a copy of the GNU Affero General Public License
along with this program.  If not, see <http://www.gnu.org/licenses/>.
*/

#include <stdlib.h>
#include <string.h>
#include <errno.h>

#include <metautils/metautils.h>
#include <sqliterepo/sqliterepo.h>
#include <server/grid_daemon.h>
#include <server/transport_gridd.h>

#include "./meta1_backend.h"
#include "./meta1_prefixes.h"
#include "./meta1_remote.h"
#include "./meta1_gridd_dispatcher.h"
#include "./internals.h"

static GByteArray *
marshall_stringv_and_clean(gchar ***pv)
{
	GByteArray *result = metautils_encode_lines(*pv);
	g_strfreev(*pv);
	*pv = NULL;
	return result;
}

/* -------------------------------------------------------------------------- */

static gboolean
meta1_dispatch_v2_USERCREATE(struct gridd_reply_ctx_s *reply,
		struct meta1_backend_s *m1, gpointer ignored)
{
	(void) ignored;
	struct hc_url_s *url = metautils_message_extract_url (reply->request);
	reply->subject("%s|%s", hc_url_get(url, HCURL_WHOLE), hc_url_get(url, HCURL_HEXID));

	GError *err = meta1_backend_user_create(m1, url);
	if (NULL != err)
		reply->send_error(0, err);
	else
		reply->send_reply(CODE_FINAL_OK, "Created");

	hc_url_clean (url);
	return TRUE;
}

static gboolean
meta1_dispatch_v2_USERDESTROY(struct gridd_reply_ctx_s *reply,
		struct meta1_backend_s *m1, gpointer ignored)
{
	struct hc_url_s *url = metautils_message_extract_url (reply->request);
	gboolean force = metautils_message_extract_flag(reply->request, NAME_MSGKEY_FORCE, FALSE);
	reply->subject("%s|%s|%d", hc_url_get(url, HCURL_WHOLE), hc_url_get(url, HCURL_HEXID), force);
	(void) ignored;

	GError *err = meta1_backend_user_destroy(m1, url, force);
	if (NULL != err)
		reply->send_error(0, err);
	else
		reply->send_reply(CODE_FINAL_OK, "OK");

	hc_url_clean (url);
	return TRUE;
}

static gboolean
meta1_dispatch_v2_USERINFO(struct gridd_reply_ctx_s *reply,
		struct meta1_backend_s *m1, gpointer ignored)
{
	GError *err;
	gchar **info = NULL;
	struct hc_url_s *url = metautils_message_extract_url (reply->request);
	reply->subject("%s|%s", hc_url_get(url, HCURL_WHOLE), hc_url_get(url, HCURL_HEXID));
	(void) ignored;
	
	if (NULL != (err = meta1_backend_user_info(m1, url, &info)))
		reply->send_error(0, err);
	else {
		reply->add_body(marshall_stringv_and_clean(&info));
		reply->send_reply(CODE_FINAL_OK, "OK");
	}

	if (info) g_strfreev (info);
	hc_url_clean (url);
	return TRUE;
}

static gboolean
meta1_dispatch_v2_SRV_LINK(struct gridd_reply_ctx_s *reply,
		struct meta1_backend_s *m1, gpointer ignored)
{
	struct hc_url_s *url = metautils_message_extract_url (reply->request);
	gchar *srvtype = metautils_message_extract_string_copy (reply->request, NAME_MSGKEY_TYPENAME);
	gboolean dryrun = metautils_message_extract_flag(reply->request, NAME_MSGKEY_DRYRUN, FALSE);
	gboolean autocreate = metautils_message_extract_flag(reply->request, NAME_MSGKEY_AUTOCREATE, FALSE);
	reply->subject("%s|%s|%s|%d", hc_url_get(url, HCURL_WHOLE), hc_url_get(url, HCURL_HEXID), srvtype, dryrun);
	(void) ignored;

	gchar **result = NULL;
	GError *err = meta1_backend_services_link (m1, url,
			srvtype, dryrun, autocreate, &result);
	if (NULL != err)
		reply->send_error(0, err);
	else {
		reply->add_body(marshall_stringv_and_clean(&result));
		reply->send_reply(CODE_FINAL_OK, "OK");
	}

	if (result) g_strfreev (result);
	hc_url_clean(url);
	g_free0 (srvtype);
	return TRUE;
}

static gboolean
meta1_dispatch_v2_SRV_POLL(struct gridd_reply_ctx_s *reply,
		struct meta1_backend_s *m1, gpointer ignored)
{
	struct hc_url_s *url = metautils_message_extract_url (reply->request);
	gboolean ac = metautils_message_extract_flag(reply->request, NAME_MSGKEY_AUTOCREATE, FALSE);
	gboolean dryrun = metautils_message_extract_flag(reply->request, NAME_MSGKEY_DRYRUN, FALSE);
	gchar *srvtype = metautils_message_extract_string_copy (reply->request, NAME_MSGKEY_TYPENAME);
	reply->subject("%s|%s|%s|%d", hc_url_get(url, HCURL_WHOLE), hc_url_get(url, HCURL_HEXID), srvtype, dryrun);
	(void) ignored;

	gchar **result = NULL;
	GError *err = meta1_backend_services_poll(m1, url, srvtype, dryrun, ac, &result);
	if (NULL != err)
		reply->send_error(0, err);
	else {
		reply->add_body(marshall_stringv_and_clean(&result));
		reply->send_reply(CODE_FINAL_OK, "OK");
	}

	if (result) g_strfreev (result);
	hc_url_clean(url);
	g_free0 (srvtype);
	return TRUE;
}

static gboolean
meta1_dispatch_v2_SRV_FORCE(struct gridd_reply_ctx_s *reply,
		struct meta1_backend_s *m1, gpointer ignored)
{
	GError *err;
	gchar *m1url = NULL;
	struct hc_url_s *url = metautils_message_extract_url (reply->request);
	reply->subject("%s|%s|%s", hc_url_get(url, HCURL_WHOLE), hc_url_get(url, HCURL_HEXID), m1url);
	(void) ignored;

	gboolean ac = metautils_message_extract_flag (reply->request, NAME_MSGKEY_AUTOCREATE, FALSE);
	gboolean force = metautils_message_extract_flag (reply->request, NAME_MSGKEY_FORCE, FALSE);
	if (NULL != (err = metautils_message_extract_body_string(reply->request, &m1url)))
		reply->send_error(CODE_BAD_REQUEST, err);
	else if (NULL != (err = meta1_backend_services_set(m1, url, m1url, ac, force)))
		reply->send_error(0, err);
	else
		reply->send_reply(200, "OK");

	g_free0 (m1url);
	hc_url_clean (url);
	return TRUE;
}

static gboolean
meta1_dispatch_v2_SRV_CONFIG(struct gridd_reply_ctx_s *reply,
		struct meta1_backend_s *m1, gpointer ignored)
{
	GError *err;
	gchar *m1url = NULL;
	struct hc_url_s *url = metautils_message_extract_url (reply->request);
	reply->subject("%s|%s", hc_url_get(url, HCURL_WHOLE), hc_url_get(url, HCURL_HEXID));
	(void) ignored;

	if (NULL != (err = metautils_message_extract_body_string(reply->request, &m1url)))
		reply->send_error(CODE_BAD_REQUEST, err);
	else if (NULL != (err = meta1_backend_services_config(m1, url, m1url)))
		reply->send_error(0, err);
	else
		reply->send_reply(CODE_FINAL_OK, "OK");

	g_free0 (m1url);
	hc_url_clean (url);
	return TRUE;
}

static gboolean
meta1_dispatch_v2_SRV_UNLINK(struct gridd_reply_ctx_s *reply,
		struct meta1_backend_s *m1, gpointer ignored)
{
	gchar **urlv = NULL;
	GError *err;
	gchar *srvtype = metautils_message_extract_string_copy (reply->request, NAME_MSGKEY_TYPENAME);
	struct hc_url_s *url = metautils_message_extract_url (reply->request);
	reply->subject("%s|%s|%s", hc_url_get(url, HCURL_WHOLE), hc_url_get(url, HCURL_HEXID), srvtype);
	(void) ignored;

	if (!srvtype)
		reply->send_error(CODE_BAD_REQUEST, NEWERROR(CODE_BAD_REQUEST, "Missing srvtype"));
	else if (NULL != (err = metautils_message_extract_body_strv(reply->request, &urlv)))
		reply->send_error(CODE_BAD_REQUEST, err);
	else if (NULL != (err = meta1_backend_services_unlink(m1, url, srvtype, urlv)))
		reply->send_error(0, err);
	else
		reply->send_reply(CODE_FINAL_OK, "OK");

	if (urlv) g_strfreev (urlv);
	hc_url_clean (url);
	g_free0 (srvtype);
	return TRUE;
}

static gboolean
meta1_dispatch_v2_SRV_LIST(struct gridd_reply_ctx_s *reply,
		struct meta1_backend_s *m1, gpointer ignored)
{
	GError *err;
	gchar **result = NULL;
	struct hc_url_s *url = metautils_message_extract_url (reply->request);
	gchar *srvtype = metautils_message_extract_string_copy (reply->request, NAME_MSGKEY_TYPENAME);
	reply->subject("%s|%s|%s", hc_url_get(url, HCURL_WHOLE), hc_url_get(url, HCURL_HEXID), srvtype);
	(void) ignored;

	if (NULL != (err = meta1_backend_services_list(m1, url, srvtype, &result)))
		reply->send_error(0, err);
	else {
		reply->add_body(marshall_stringv_and_clean(&result));
		reply->send_reply(CODE_FINAL_OK, "OK");
	}

	if (result) g_strfreev (result);
	hc_url_clean (url);
	g_free0 (srvtype);
	return TRUE;
}

static gboolean 
meta1_dispatch_v2_SRV_ALLONM1(struct gridd_reply_ctx_s *reply,
        struct meta1_backend_s *m1, gpointer ignored)
{
	GError *err;
	gchar **result = NULL;
	struct hc_url_s *url = metautils_message_extract_url (reply->request);
    reply->subject("%s|%s", hc_url_get(url, HCURL_WHOLE), hc_url_get(url, HCURL_HEXID));
    reply->send_reply(CODE_TEMPORARY, "Received");
    (void) ignored;

	if (NULL != (err = meta1_backend_services_all(m1, url, &result)))
        reply->send_error(0, err);
    else {
        reply->add_body(marshall_stringv_and_clean(&result));
        reply->send_reply(CODE_FINAL_OK, "OK");
    }

	if (result) g_strfreev (result);
	hc_url_clean (url);
    return TRUE;
}

static gboolean
meta1_dispatch_v2_PROPGET(struct gridd_reply_ctx_s *reply,
		struct meta1_backend_s *m1, gpointer ignored)
{
	GError *err;
	gchar **strv = NULL, **result = NULL;
	struct hc_url_s *url = metautils_message_extract_url (reply->request);
	reply->subject("%s|%s", hc_url_get(url, HCURL_WHOLE), hc_url_get(url, HCURL_HEXID));

	(void) ignored;

	if (NULL != (err = metautils_message_extract_body_strv(reply->request, &strv)))
		reply->send_error(CODE_BAD_REQUEST, err);
	else if (NULL != (err = meta1_backend_get_container_properties(m1, url, strv, &result)))
		reply->send_error(0, err);
	else {
		reply->add_body(marshall_stringv_and_clean(&result));
		reply->send_reply(CODE_FINAL_OK, "OK");
	}

	if (strv) g_strfreev (strv);
	if (result) g_strfreev (result);
	hc_url_clean (url);
	return TRUE;
}

static gboolean
meta1_dispatch_v2_PROPSET(struct gridd_reply_ctx_s *reply,
		struct meta1_backend_s *m1, gpointer ignored)
{
	GError *err;
	gchar **strv = NULL;
	struct hc_url_s *url = metautils_message_extract_url (reply->request);
	gboolean flush = metautils_message_extract_flag(reply->request,
			NAME_MSGKEY_FLUSH, FALSE);
	reply->subject("%s|%s", hc_url_get(url, HCURL_WHOLE), hc_url_get(url, HCURL_HEXID));
	(void) ignored;

	if (NULL != (err = metautils_message_extract_body_strv(reply->request, &strv)))
		reply->send_error(CODE_BAD_REQUEST, err);
	else if (NULL != (err = meta1_backend_set_container_properties(m1, url, strv, flush)))
		reply->send_error(0, err);
	else
		reply->send_reply(CODE_FINAL_OK, "OK");

	if (strv) g_strfreev (strv);
	hc_url_clean (url);
	return TRUE;
}

static gboolean
meta1_dispatch_v2_PROPDEL(struct gridd_reply_ctx_s *reply,
		struct meta1_backend_s *m1, gpointer ignored)
{
	GError *err;
	gchar **strv = NULL;
	struct hc_url_s *url = metautils_message_extract_url (reply->request);
	reply->subject("%s|%s", hc_url_get(url, HCURL_WHOLE), hc_url_get(url, HCURL_HEXID));
	(void) ignored;

	if (NULL != (err = metautils_message_extract_body_strv(reply->request, &strv)))
		reply->send_error(CODE_BAD_REQUEST, err);
	else if (NULL != (err = meta1_backend_del_container_properties(m1, url, strv)))
		reply->send_error(0, err);
	else 
		reply->send_reply(CODE_FINAL_OK, "OK");

	if (strv) g_strfreev (strv);
	hc_url_clean (url);
	return TRUE;
}

static gboolean
meta1_dispatch_v2_GET_PREFIX(struct gridd_reply_ctx_s *reply,
	struct meta1_backend_s *m1, gpointer ignored)
{
	(void) ignored;
	struct meta1_prefixes_set_s *m1ps = meta1_backend_get_prefixes(m1);
	gchar **result = result = meta1_prefixes_get_all(m1ps);
	if (result)
		reply->add_body(marshall_stringv_and_clean(&result));
	reply->send_reply(CODE_FINAL_OK, "OK");
	return TRUE;
}

static gboolean
meta1_dispatch_v2_SRVRELINK(struct gridd_reply_ctx_s *reply,
	struct meta1_backend_s *m1, gpointer ignored)
{
	GError *err = NULL;
	gchar *replaced = NULL, *kept = NULL, **newset = NULL;
	struct hc_url_s *url = NULL;
	(void) ignored;

	url = metautils_message_extract_url (reply->request);
	kept = metautils_message_extract_string_copy (reply->request, NAME_MSGKEY_OLD);
	replaced = metautils_message_extract_string_copy (reply->request, NAME_MSGKEY_NOTIN);
	gboolean dryrun = metautils_message_extract_flag (reply->request, NAME_MSGKEY_DRYRUN, FALSE);
	reply->subject("%s|%s", hc_url_get(url, HCURL_WHOLE), hc_url_get(url, HCURL_HEXID));

	if (!url) {
		reply->send_error (0, NEWERROR(CODE_BAD_REQUEST, "Missing field (%s)", "url"));
	} else {
		err = meta1_backend_services_relink (m1, url, kept, replaced, dryrun, &newset);
		if (NULL != err) {
			reply->send_error (0, err);
		} else {
			reply->add_body(marshall_stringv_and_clean(&newset));
			reply->send_reply (CODE_FINAL_OK, "OK");
		}
	}

	hc_url_pclean (&url);
	g_free0 (kept);
	g_free0 (replaced);
	if (newset) g_strfreev (newset);
	return TRUE;
}

/* ------------------------------------------------------------------------- */

typedef gboolean (*hook) (struct gridd_reply_ctx_s *, gpointer, gpointer);

const struct gridd_request_descr_s *
meta1_gridd_get_requests(void)
{
	static struct gridd_request_descr_s descriptions[] = {

		{NAME_MSGNAME_M1V2_USERINFO,    (hook) meta1_dispatch_v2_USERINFO,    NULL},
		{NAME_MSGNAME_M1V2_USERCREATE,  (hook) meta1_dispatch_v2_USERCREATE,  NULL},
		{NAME_MSGNAME_M1V2_USERDESTROY, (hook) meta1_dispatch_v2_USERDESTROY, NULL},

		{NAME_MSGNAME_M1V2_SRVLIST,     (hook) meta1_dispatch_v2_SRV_LIST,    NULL},
		{NAME_MSGNAME_M1V2_SRVLINK,     (hook) meta1_dispatch_v2_SRV_LINK,    NULL},
		{NAME_MSGNAME_M1V2_SRVUNLINK,   (hook) meta1_dispatch_v2_SRV_UNLINK,  NULL},
		{NAME_MSGNAME_M1V2_SRVSET,      (hook) meta1_dispatch_v2_SRV_FORCE,   NULL},
		{NAME_MSGNAME_M1V2_SRVPOLL,     (hook) meta1_dispatch_v2_SRV_POLL,    NULL},
		{NAME_MSGNAME_M1V2_SRVCONFIG,   (hook) meta1_dispatch_v2_SRV_CONFIG,  NULL},

		{NAME_MSGNAME_M1V2_PROPGET,     (hook) meta1_dispatch_v2_PROPGET, NULL},
		{NAME_MSGNAME_M1V2_PROPSET,     (hook) meta1_dispatch_v2_PROPSET, NULL},
		{NAME_MSGNAME_M1V2_PROPDEL,     (hook) meta1_dispatch_v2_PROPDEL, NULL},

		{NAME_MSGNAME_M1V2_SRVALLONM1,  (hook) meta1_dispatch_v2_SRV_ALLONM1, NULL},
		{NAME_MSGNAME_M1V2_GETPREFIX,	(hook) meta1_dispatch_v2_GET_PREFIX,  NULL},

<<<<<<< HEAD
=======
		{NAME_MSGNAME_M1V2_SRVRELINK,   (hook) meta1_dispatch_v2_SRVRELINK, NULL},

		/* Old fashoned meta2-orentied requests */
		{NAME_MSGNAME_M1_CREATE,        (hook) meta1_dispatch_v1_CREATE,   NULL},
		{NAME_MSGNAME_M1_CONT_BY_ID,    (hook) meta1_dispatch_v1_BYID,     NULL},

>>>>>>> 226094a0
		{NULL, NULL, NULL}
	};

	return descriptions;
}
<|MERGE_RESOLUTION|>--- conflicted
+++ resolved
@@ -420,15 +420,8 @@
 		{NAME_MSGNAME_M1V2_SRVALLONM1,  (hook) meta1_dispatch_v2_SRV_ALLONM1, NULL},
 		{NAME_MSGNAME_M1V2_GETPREFIX,	(hook) meta1_dispatch_v2_GET_PREFIX,  NULL},
 
-<<<<<<< HEAD
-=======
 		{NAME_MSGNAME_M1V2_SRVRELINK,   (hook) meta1_dispatch_v2_SRVRELINK, NULL},
 
-		/* Old fashoned meta2-orentied requests */
-		{NAME_MSGNAME_M1_CREATE,        (hook) meta1_dispatch_v1_CREATE,   NULL},
-		{NAME_MSGNAME_M1_CONT_BY_ID,    (hook) meta1_dispatch_v1_BYID,     NULL},
-
->>>>>>> 226094a0
 		{NULL, NULL, NULL}
 	};
 
