--- conflicted
+++ resolved
@@ -280,15 +280,9 @@
 	installSigHandlers(&tlsSrv)
 
 	if !*servicingPtr {
-<<<<<<< HEAD
-		id := rawxID
-		if id == "" {
-			id = rawxURL
-=======
 		id := rawx.id
 		if id == "" {
 			id = rawx.url
->>>>>>> 2b857177
 		}
 		if err := chunkrepo.lock(namespace, id); err != nil {
 			LogFatal("Volume lock error: %v", err.Error())
