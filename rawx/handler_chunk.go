--- conflicted
+++ resolved
@@ -295,7 +295,6 @@
 		}
 		err = nil
 	} else {
-<<<<<<< HEAD
 		// TODO(jfs): manage the Range offset
 		if bytes.Equal(buf[:sz], attrValueZLib) {
 			//in, err = zlib.NewReader(in)
@@ -303,22 +302,6 @@
 		} else {
 			err = errCompressionNotManaged
 		}
-=======
-		err = errCompressionNotManaged
-	}
-
-	if in != nil {
-		defer in.Close()
-	}
-	if err != nil {
-		rr.replyError(err)
-		return
-	}
-
-	// If the range specified a size, let's wrap (again) the input
-	if !rangeInf.isVoid() {
-		in = &limitedReader{sub: in, remaining: rangeInf.size}
->>>>>>> 0e23dbf9
 	}
 
 	headers := rr.rep.Header()
