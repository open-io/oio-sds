/*
OpenIO SDS meta0v2
Copyright (C) 2014 Worldine, original work as part of Redcurrant
Copyright (C) 2015 OpenIO, modified as part of OpenIO Software Defined Storage

This library is free software; you can redistribute it and/or
modify it under the terms of the GNU Lesser General Public
License as published by the Free Software Foundation; either
version 3.0 of the License, or (at your option) any later version.

This library is distributed in the hope that it will be useful,
but WITHOUT ANY WARRANTY; without even the implied warranty of
MERCHANTABILITY or FITNESS FOR A PARTICULAR PURPOSE.  See the GNU
Lesser General Public License for more details.

You should have received a copy of the GNU Lesser General Public
License along with this library.
*/

#ifndef OIO_SDS__meta0v2__meta0_remote_h
# define OIO_SDS__meta0v2__meta0_remote_h 1

#include <glib.h>

<<<<<<< HEAD
GError * meta0_remote_get_meta1_all(const char *m0, GSList **out);
GError * meta0_remote_get_meta1_one(const char *m0, const guint8 *prefix, GSList **out);
GError * meta0_remote_cache_refresh(const char *m0);
GError * meta0_remote_fill(const char *m0, gchar **urls, guint nbreplicas);
GError * meta0_remote_fill_v2(const char *m0, guint nbreplicas, gboolean nodist);
GError * meta0_remote_assign(const char *m0, gboolean nocheck);
GError * meta0_remote_disable_meta1(const char *m0, gchar **urls, gboolean nocheck);
GError * meta0_remote_get_meta1_info(const char *m0, gchar ***out);
GError * meta0_remote_destroy_meta1ref(const char *m0, const char *urls);
GError * meta0_remote_destroy_meta0zknode(const char *m0, const char *urls);
=======
#include <metautils/lib/metatypes.h>

/**
 * Fill the pointed hash table with a full representation of the
 * reference Meta0 hash table.
 *
 * Keys are the addresses of the pointed META1, values are pointers 
 * to meta0info_t structures. In these meta0_info_t structures, the
 * address field is the adress pointed by the key, and the prefix is
 * a byte array whose length is multiple of 2, and each pair of bytes
 * is a container ID prefix.
 *
 * There is no retry feature and no cache feature in this function.
 *
 * @param m0a the address of the remote meta0 reference server
 * @param ms the maximum number of times (in milli seconds) this operations
 *           should take in network latencies.
 * @param err a pointer to the error structure. It will be set if the
 *            function fails
 * @return  a GSList of meta0_info_t
 */
GSList *meta0_remote_get_meta1_all(addr_info_t *m0a, gint ms, GError **err);

/** */
GSList *meta0_remote_get_meta1_one(addr_info_t *m0a, gint ms,
		const guint8 *prefix, GError **err);

gint meta0_remote_cache_refresh(addr_info_t *m0a, gint ms, GError **err);

GError* meta0_remote_cache_reset(addr_info_t *m0a, gboolean local);

gint meta0_remote_fill(addr_info_t *m0a, gint ms, gchar **urls,
		guint nbreplicas, GError **err);

gint meta0_remote_fill_v2(addr_info_t *m0a, gint ms, guint nbreplicas,
		gboolean nodist, GError **err);

gint meta0_remote_assign(addr_info_t *m0a, gint ms, gboolean nocheck,GError **err);

gint meta0_remote_disable_meta1(addr_info_t *m0a, gint ms, gchar **urls,
		 gboolean nocheck, GError **err);

gchar ** meta0_remote_get_meta1_info(addr_info_t *m0a, gint ms, GError **err);

gint meta0_remote_destroy_meta1ref(addr_info_t *m0a, gint ms, gchar *urls, GError **err);

gint meta0_remote_destroy_meta0zknode(addr_info_t *m0a, gint ms, gchar *urls, GError **err);

/** @} */
>>>>>>> 4a1a3730

#endif /*OIO_SDS__meta0v2__meta0_remote_h*/<|MERGE_RESOLUTION|>--- conflicted
+++ resolved
@@ -22,10 +22,10 @@
 
 #include <glib.h>
 
-<<<<<<< HEAD
 GError * meta0_remote_get_meta1_all(const char *m0, GSList **out);
 GError * meta0_remote_get_meta1_one(const char *m0, const guint8 *prefix, GSList **out);
 GError * meta0_remote_cache_refresh(const char *m0);
+GError * meta0_remote_cache_reset(const char *m0, gboolean local);
 GError * meta0_remote_fill(const char *m0, gchar **urls, guint nbreplicas);
 GError * meta0_remote_fill_v2(const char *m0, guint nbreplicas, gboolean nodist);
 GError * meta0_remote_assign(const char *m0, gboolean nocheck);
@@ -33,56 +33,5 @@
 GError * meta0_remote_get_meta1_info(const char *m0, gchar ***out);
 GError * meta0_remote_destroy_meta1ref(const char *m0, const char *urls);
 GError * meta0_remote_destroy_meta0zknode(const char *m0, const char *urls);
-=======
-#include <metautils/lib/metatypes.h>
-
-/**
- * Fill the pointed hash table with a full representation of the
- * reference Meta0 hash table.
- *
- * Keys are the addresses of the pointed META1, values are pointers 
- * to meta0info_t structures. In these meta0_info_t structures, the
- * address field is the adress pointed by the key, and the prefix is
- * a byte array whose length is multiple of 2, and each pair of bytes
- * is a container ID prefix.
- *
- * There is no retry feature and no cache feature in this function.
- *
- * @param m0a the address of the remote meta0 reference server
- * @param ms the maximum number of times (in milli seconds) this operations
- *           should take in network latencies.
- * @param err a pointer to the error structure. It will be set if the
- *            function fails
- * @return  a GSList of meta0_info_t
- */
-GSList *meta0_remote_get_meta1_all(addr_info_t *m0a, gint ms, GError **err);
-
-/** */
-GSList *meta0_remote_get_meta1_one(addr_info_t *m0a, gint ms,
-		const guint8 *prefix, GError **err);
-
-gint meta0_remote_cache_refresh(addr_info_t *m0a, gint ms, GError **err);
-
-GError* meta0_remote_cache_reset(addr_info_t *m0a, gboolean local);
-
-gint meta0_remote_fill(addr_info_t *m0a, gint ms, gchar **urls,
-		guint nbreplicas, GError **err);
-
-gint meta0_remote_fill_v2(addr_info_t *m0a, gint ms, guint nbreplicas,
-		gboolean nodist, GError **err);
-
-gint meta0_remote_assign(addr_info_t *m0a, gint ms, gboolean nocheck,GError **err);
-
-gint meta0_remote_disable_meta1(addr_info_t *m0a, gint ms, gchar **urls,
-		 gboolean nocheck, GError **err);
-
-gchar ** meta0_remote_get_meta1_info(addr_info_t *m0a, gint ms, GError **err);
-
-gint meta0_remote_destroy_meta1ref(addr_info_t *m0a, gint ms, gchar *urls, GError **err);
-
-gint meta0_remote_destroy_meta0zknode(addr_info_t *m0a, gint ms, gchar *urls, GError **err);
-
-/** @} */
->>>>>>> 4a1a3730
 
 #endif /*OIO_SDS__meta0v2__meta0_remote_h*/