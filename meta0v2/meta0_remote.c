/*
OpenIO SDS meta0v2
Copyright (C) 2014 Worldine, original work as part of Redcurrant
Copyright (C) 2015 OpenIO, modified as part of OpenIO Software Defined Storage

This library is free software; you can redistribute it and/or
modify it under the terms of the GNU Lesser General Public
License as published by the Free Software Foundation; either
version 3.0 of the License, or (at your option) any later version.

This library is distributed in the hope that it will be useful,
but WITHOUT ANY WARRANTY; without even the implied warranty of
MERCHANTABILITY or FITNESS FOR A PARTICULAR PURPOSE.  See the GNU
Lesser General Public License for more details.

You should have received a copy of the GNU Lesser General Public
License along with this library.
*/

#include <errno.h>
#include <netdb.h>
#include <string.h>
#include <sys/types.h>
#include <sys/socket.h>
#include <unistd.h>

#include <metautils/metautils.h>

#include "meta0_remote.h"
#include "internals.h"

static GError *
_m0_remote_no_return (const char *m0, GByteArray *req)
{
	EXTRA_ASSERT (m0 != NULL);
	return gridd_client_exec (m0, 30.0, req);
}

static GError *
_m0_remote_m0info (const char *m0, GByteArray *req, GSList **out)
{
	EXTRA_ASSERT (m0 != NULL);
	EXTRA_ASSERT (out != NULL);
	GSList *result = NULL;
	GError *e = gridd_client_exec_and_decode (m0, 30.0, req, &result,
			meta0_info_unmarshall);
	if (!e) {
		*out = result;
		return NULL;
	} else {
		g_slist_free_full (result, (GDestroyNotify)meta0_info_clean);
		*out = NULL;
		return e;
	}
}

/* ------------------------------------------------------------------------- */

GError *
meta0_remote_get_meta1_all(const char *m0, GSList **out)
{
	GByteArray *req = message_marshall_gba_and_clean (
			metautils_message_create_named (NAME_MSGNAME_M0_GETALL));
	return _m0_remote_m0info (m0, req, out);
}

GError*
meta0_remote_get_meta1_one(const char *m0, const guint8 *prefix,
		GSList **out)
{
	MESSAGE request = metautils_message_create_named (NAME_MSGNAME_M0_GETONE);
	metautils_message_add_field (request, NAME_MSGKEY_PREFIX, prefix, 2);
	return _m0_remote_m0info (m0, message_marshall_gba_and_clean (request), out);
}

GError*
meta0_remote_cache_refresh(const char *m0)
{
	GByteArray *gba = message_marshall_gba_and_clean (
			metautils_message_create_named (NAME_MSGNAME_M0_RELOAD));
	return _m0_remote_no_return (m0, gba);
}

<<<<<<< HEAD
GError*
meta0_remote_fill(const char *m0, gchar **urls, guint nbreplicas)
=======
GError *
meta0_remote_cache_reset (addr_info_t *m0a, gboolean local)
{
	MESSAGE req = metautils_message_create_named (NAME_MSGNAME_M0_RESET);
	if (local)
		metautils_message_add_field_struint(req, NAME_MSGKEY_LOCAL, 1);
	GByteArray *gba = message_marshall_gba_and_clean (req);
	GError *err = NULL;
	_m0_remote_no_return (m0a, 1000, gba, &err);
	return err;
}

gint
meta0_remote_fill(addr_info_t *m0a, gint ms, gchar **urls,
		guint nbreplicas, GError **err)
>>>>>>> 4a1a3730
{
	if (nbreplicas < 1)
		return NEWERROR(CODE_BAD_REQUEST, "Too few replicas");
	if (!urls || !*urls)
		return NEWERROR(CODE_BAD_REQUEST, "Too few URL's");
	if (nbreplicas > g_strv_length(urls))
		return NEWERROR(CODE_BAD_REQUEST, "Too many replicas for the URL's set");

	MESSAGE request = metautils_message_create_named(NAME_MSGNAME_M0_FILL);
	metautils_message_add_field_strint64(request, NAME_MSGKEY_REPLICAS, nbreplicas);
	gchar *body = g_strjoinv("\n", urls);
	metautils_message_set_BODY(request, body, strlen(body));
	g_free(body);
	return _m0_remote_no_return (m0, message_marshall_gba_and_clean(request));
}

GError*
meta0_remote_fill_v2(const char *m0, guint nbreplicas, gboolean nodist)
{
	if (nbreplicas < 1)
		return NEWERROR(CODE_BAD_REQUEST, "Too few replicas");
	MESSAGE request = metautils_message_create_named(NAME_MSGNAME_M0_V2_FILL);
	metautils_message_add_field_strint64(request, NAME_MSGKEY_REPLICAS, nbreplicas);
	if (nodist)
		metautils_message_add_field_struint(request, NAME_MSGKEY_NODIST, nodist);
	return _m0_remote_no_return (m0, message_marshall_gba_and_clean(request));
}

GError*
meta0_remote_assign(const char *m0, gboolean nocheck)
{
	MESSAGE request = metautils_message_create_named(NAME_MSGNAME_M0_ASSIGN);
	if (nocheck)
		metautils_message_add_field_str (request, NAME_MSGKEY_NOCHECK, "yes");
	return _m0_remote_no_return (m0, message_marshall_gba_and_clean(request));
}

GError*
meta0_remote_disable_meta1(const char *m0, gchar **urls, gboolean nocheck)
{
	if (!urls || !*urls)
		return NEWERROR(CODE_BAD_REQUEST, "Too few URL's");
	MESSAGE request = metautils_message_create_named(NAME_MSGNAME_M0_DISABLE_META1);
	if (nocheck)
		metautils_message_add_field_str(request, NAME_MSGKEY_NOCHECK, "yes");
	gchar *body = g_strjoinv("\n", urls);
	metautils_message_set_BODY(request, body, strlen(body));
	g_free(body);
	return _m0_remote_no_return (m0, message_marshall_gba_and_clean(request));
}

GError*
meta0_remote_destroy_meta1ref(const char *m0, const char *urls)
{
	if (!urls || !*urls)
		return NEWERROR(CODE_BAD_REQUEST, "Too few URL's");
	MESSAGE request = metautils_message_create_named(NAME_MSGNAME_M0_DESTROY_META1REF);
	metautils_message_add_field_str (request, NAME_MSGKEY_METAURL, urls);
	return _m0_remote_no_return (m0, message_marshall_gba_and_clean(request));
}

GError*
meta0_remote_destroy_meta0zknode(const char *m0, const char *urls)
{
	if (!urls || !*urls)
		return NEWERROR(CODE_BAD_REQUEST, "Too few URL's");
	MESSAGE request = metautils_message_create_named(NAME_MSGNAME_M0_DESTROY_META0ZKNODE);
	metautils_message_add_field_str (request, NAME_MSGKEY_METAURL, urls);
	return _m0_remote_no_return (m0, message_marshall_gba_and_clean(request));
}

GError*
meta0_remote_get_meta1_info(const char *m0, gchar ***out)
{
	GError *e = NULL;
	gchar **result = NULL;

	gboolean on_reply(gpointer c1, MESSAGE reply) {
		(void) c1;

		gchar **tmpResult = NULL;
		if (NULL != (e = metautils_message_extract_body_strv (reply, &tmpResult))) {
			GRID_WARN("GetMeta1Info : invalid reply");
			g_clear_error (&e);
			return FALSE;
		}
		if (tmpResult) {
			guint len,resultlen,i;
			gchar **v0;
			if ( result != NULL )
				resultlen=g_strv_length(result);
			else
				resultlen=0;
			len = g_strv_length(tmpResult);
			v0 = g_realloc(result, sizeof(gchar*) * (len + resultlen+1));
			for ( i=0; i<len ; i++) {
				v0[resultlen+i] = g_strdup(tmpResult[i]);
			}
			v0[len+resultlen]=NULL;
			result = g_strdupv(v0);
			g_strfreev(v0);
			g_strfreev(tmpResult);
		}
		return TRUE;
	}

	MESSAGE request = metautils_message_create_named(NAME_MSGNAME_M0_GET_META1_INFO);
	GByteArray *packed = message_marshall_gba_and_clean(request);
	struct gridd_client_s *client = gridd_client_create(m0, packed, NULL, on_reply);
	g_byte_array_free(packed, TRUE);
	e = gridd_client_run (client);
	gridd_client_free(client);

	if (e) {
		g_strfreev(result);
		return e;
	}
	*out = result;
	return NULL;
}
<|MERGE_RESOLUTION|>--- conflicted
+++ resolved
@@ -81,26 +81,17 @@
 	return _m0_remote_no_return (m0, gba);
 }
 
-<<<<<<< HEAD
-GError*
-meta0_remote_fill(const char *m0, gchar **urls, guint nbreplicas)
-=======
 GError *
-meta0_remote_cache_reset (addr_info_t *m0a, gboolean local)
+meta0_remote_cache_reset (const char *m0, gboolean local)
 {
 	MESSAGE req = metautils_message_create_named (NAME_MSGNAME_M0_RESET);
 	if (local)
 		metautils_message_add_field_struint(req, NAME_MSGKEY_LOCAL, 1);
-	GByteArray *gba = message_marshall_gba_and_clean (req);
-	GError *err = NULL;
-	_m0_remote_no_return (m0a, 1000, gba, &err);
-	return err;
-}
-
-gint
-meta0_remote_fill(addr_info_t *m0a, gint ms, gchar **urls,
-		guint nbreplicas, GError **err)
->>>>>>> 4a1a3730
+	return _m0_remote_no_return (m0, message_marshall_gba_and_clean (req));
+}
+
+GError*
+meta0_remote_fill(const char *m0, gchar **urls, guint nbreplicas)
 {
 	if (nbreplicas < 1)
 		return NEWERROR(CODE_BAD_REQUEST, "Too few replicas");
