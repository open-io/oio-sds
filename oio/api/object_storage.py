# Copyright (C) 2015-2017 OpenIO SAS, as part of OpenIO SDS
#
# This library is free software; you can redistribute it and/or
# modify it under the terms of the GNU Lesser General Public
# License as published by the Free Software Foundation; either
# version 3.0 of the License, or (at your option) any later version.
#
# This library is distributed in the hope that it will be useful,
# but WITHOUT ANY WARRANTY; without even the implied warranty of
# MERCHANTABILITY or FITNESS FOR A PARTICULAR PURPOSE.  See the GNU
# Lesser General Public License for more details.
#
# You should have received a copy of the GNU Lesser General Public
# License along with this library.


from __future__ import absolute_import
from io import BytesIO
import logging
import os
import warnings
import time
import random
from inspect import isgenerator
from urllib import quote_plus

from oio.common import exceptions as exc
from oio.api.ec import ECWriteHandler
from oio.api.replication import ReplicatedWriteHandler
from oio.api.backblaze_http import BackblazeUtilsException, BackblazeUtils
from oio.api.backblaze import BackblazeWriteHandler, \
    BackblazeChunkDownloadHandler
<<<<<<< HEAD
from oio.common.utils import cid_from_name, GeneratorIO, monotonic_time
from oio.common.easy_value import float_value
from oio.common.logger import get_logger
from oio.common.decorators import ensure_headers, ensure_request_id
from oio.common.storage_method import STORAGE_METHODS
from oio.common.constants import OIO_VERSION, CHUNK_HEADERS
from oio.common.decorators import handle_account_not_found, \
    handle_container_not_found, handle_object_not_found
from oio.common.storage_functions import _sort_chunks, fetch_stream, \
    fetch_stream_ec
=======
from oio.common import constants
from oio.common.utils import ensure_headers, ensure_request_id, float_value, \
    name2cid, GeneratorIO, get_logger, true_value
from oio.common.http import http_header_from_ranges
from oio.common.storage_method import STORAGE_METHODS
from oio.common.constants import OIO_VERSION
from urllib import quote_plus, unquote_plus

logger = logging.getLogger(__name__)


def obj_range_to_meta_chunk_range(obj_start, obj_end, meta_sizes):
    """
    Convert a requested object range into a list of meta_chunk ranges.

    :param meta_sizes: size of all object metachunks. Must be sorted!
    :type meta_sizes: iterable, sorted in ascendant metachunk order.
    :returns: a `dict` of tuples (meta_chunk_start, meta_chunk_end)
        with metachunk positions as keys.

        * meta_chunk_start is the first byte of the meta chunk,
          or None if this is a suffix byte range

        * meta_chunk_end is the last byte of the meta_chunk,
          or None if this is a prefix byte range
    """

    offset = 0
    found_start = False
    found_end = False
    total_size = 0

    for meta_size in meta_sizes:
        total_size += meta_size
    # suffix byte range handling
    if obj_start is None and obj_end is not None:
        obj_start = total_size - min(total_size, obj_end)
        obj_end = total_size - 1

    meta_chunk_ranges = dict()
    for pos, meta_size in enumerate(meta_sizes):
        if meta_size <= 0:
            continue
        if found_start:
            meta_chunk_start = 0
        elif obj_start is not None and obj_start >= offset + meta_size:
            offset += meta_size
            continue
        elif obj_start is not None and obj_start < offset + meta_size:
            meta_chunk_start = obj_start - offset
            found_start = True
        else:
            meta_chunk_start = 0
        if obj_end is not None and offset + meta_size > obj_end:
            meta_chunk_end = obj_end - offset
            # found end
            found_end = True
        elif meta_size > 0:
            meta_chunk_end = meta_size - 1
        meta_chunk_ranges[pos] = (meta_chunk_start, meta_chunk_end)
        if found_end:
            break
        offset += meta_size

    return meta_chunk_ranges


def get_meta_ranges(ranges, chunks):
    """
    Convert object ranges to metachunks ranges.

    :returns: a list of dictionaries indexed by metachunk positions
    """
    range_infos = []
    meta_sizes = [chunks[pos][0]['size'] for pos in sorted(chunks.keys())]
    for obj_start, obj_end in ranges:
        meta_ranges = obj_range_to_meta_chunk_range(obj_start, obj_end,
                                                    meta_sizes)
        range_infos.append(meta_ranges)
    return range_infos


def handle_account_not_found(fnc):
    @wraps(fnc)
    def _wrapped(self, account, *args, **kwargs):
        try:
            return fnc(self, account, *args, **kwargs)
        except exc.NotFound as e:
            e.message = "Account '%s' does not exist." % account
            raise exc.NoSuchAccount(e)
    return _wrapped


def handle_container_not_found(fnc):
    @wraps(fnc)
    def _wrapped(self, account, container, *args, **kwargs):
        try:
            return fnc(self, account, container, *args, **kwargs)
        except exc.NotFound as e:
            e.message = "Container '%s' does not exist." % container
            raise exc.NoSuchContainer(e)
>>>>>>> ee8bcb41


logger = logging.getLogger(__name__)


class ObjectStorageApi(object):
    """
    The Object Storage API.

    High level API that wraps `AccountClient`, `ContainerClient` and
    `DirectoryClient` classes.

    Every method that takes a `kwargs` argument accepts the at least
    the following keywords:

        - `headers`: `dict` of extra headers to pass to the proxy
        - `connection_timeout`: `float`
        - `read_timeout`: `float`
        - `write_timeout`: `float`
    """
    TIMEOUT_KEYS = ('connection_timeout', 'read_timeout', 'write_timeout')

    def __init__(self, namespace, logger=None, **kwargs):
        """
        Initialize the object storage API.

        :param namespace: name of the namespace to interract with
        :type namespace: `str`

        :keyword connection_timeout: connection timeout towards rawx services
        :type connection_timeout: `float` seconds
        :keyword read_timeout: timeout for rawx responses and data reads from
            the caller (when uploading)
        :type read_timeout: `float` seconds
        :keyword write_timeout: timeout for rawx write requests
        :type write_timeout: `float` seconds
        :keyword pool_manager: a pooled connection manager that will be used
            for all HTTP based APIs (except rawx)
        :type pool_manager: `urllib3.PoolManager`
        """
        self.namespace = namespace
        conf = {"namespace": self.namespace}
        self.logger = logger or get_logger(conf)
        self.timeouts = {tok: float_value(tov, None)
                         for tok, tov in kwargs.items()
                         if tok in self.__class__.TIMEOUT_KEYS}

        from oio.account.client import AccountClient
        from oio.container.client import ContainerClient
        from oio.directory.client import DirectoryClient
        self.directory = DirectoryClient(conf, logger=self.logger, **kwargs)
        self.container = ContainerClient(conf, logger=self.logger, **kwargs)

        # In AccountClient, "endpoint" is the account service, not the proxy
        acct_kwargs = kwargs.copy()
        acct_kwargs["proxy_endpoint"] = acct_kwargs.pop("endpoint", None)
        self.account = AccountClient(conf, logger=self.logger, **acct_kwargs)
        self._blob_client = None

    def _patch_timeouts(self, kwargs):
        """
        Insert timeout settings from this class's constructor into `kwargs`,
        if they are not already there.
        """
        for tok, tov in self.timeouts.items():
            if tok not in kwargs:
                kwargs[tok] = tov

    @property
    def blob_client(self):
        """
        A low-level client to rawx services.

        :rtype: `oio.blob.client.BlobClient`
        """
        if self._blob_client is None:
            from oio.blob.client import BlobClient
            perfdata = self.container.perfdata
            connection_pool = self.container.pool_manager
            self._blob_client = BlobClient(
                connection_pool=connection_pool, perfdata=perfdata)
        return self._blob_client

    @ensure_headers
    @ensure_request_id
    def account_create(self, account, **kwargs):
        """
        Create an account.

        :param account: name of the account to create
        :type account: `str`
        :returns: `True` if the account has been created
        """
        return self.account.account_create(account, **kwargs)

    @handle_account_not_found
    @ensure_headers
    @ensure_request_id
    def account_delete(self, account, **kwargs):
        """
        Delete an account.

        :param account: name of the account to delete
        :type account: `str`
        """
        self.account.account_delete(account, **kwargs)

    @handle_account_not_found
    @ensure_headers
    @ensure_request_id
    def account_show(self, account, **kwargs):
        """
        Get information about an account.
        """
        return self.account.account_show(account, **kwargs)

    @ensure_headers
    @ensure_request_id
    def account_list(self, **kwargs):
        """
        List known accounts.

        Notice that account creation is asynchronous, and an autocreated
        account may appear in the listing only after several seconds.
        """
        return self.account.account_list(**kwargs)

    @handle_account_not_found
    def account_update(self, account, metadata, to_delete=None, **kwargs):
        warnings.warn("You'd better use account_set_properties()",
                      DeprecationWarning, stacklevel=2)
        self.account.account_update(account, metadata, to_delete, **kwargs)

    @handle_account_not_found
    @ensure_headers
    @ensure_request_id
    def account_set_properties(self, account, properties, **kwargs):
        self.account.account_update(account, properties, None, **kwargs)

    @handle_account_not_found
    @ensure_headers
    @ensure_request_id
    def account_del_properties(self, account, properties, **kwargs):
        self.account.account_update(account, None, properties, **kwargs)

    @ensure_headers
    @ensure_request_id
    def container_create(self, account, container, properties=None,
                         **kwargs):
        """
        Create a container.

        :param account: account in which to create the container
        :type account: `str`
        :param container: name of the container
        :type container: `str`
        :param properties: properties to set on the container
        :type properties: `dict`
        :returns: True if the container has been created,
                  False if it already exists
        """
        return self.container.container_create(
            account, container, properties=properties, **kwargs)

    @handle_container_not_found
    @ensure_headers
    @ensure_request_id
    def container_touch(self, account, container, **kwargs):
        """
        Trigger a notification about the container state.

        :param account: account from which to delete the container
        :type account: `str`
        :param container: name of the container
        :type container: `str`
        """
        self.container.container_touch(account, container, **kwargs)

    @ensure_headers
    @ensure_request_id
    def container_create_many(self, account, containers, properties=None,
                              **kwargs):
        """
        Create Many containers

        :param account: account in which to create the containers
        :type account: `str`
        :param containers: names of the containers
        :type containers: `list`
        :param properties: properties to set on the containers
        :type properties: `dict`
        """
        return self.container.container_create_many(
            account, containers, properties=properties, **kwargs)

    @handle_container_not_found
    @ensure_headers
    @ensure_request_id
    def container_delete(self, account, container, **kwargs):
        """
        Delete a container.

        :param account: account from which to delete the container
        :type account: `str`
        :param container: name of the container
        :type container: `str`
        """
        self.container.container_delete(account, container, **kwargs)

    @handle_account_not_found
    @ensure_headers
    @ensure_request_id
    def container_list(self, account, limit=None, marker=None,
                       end_marker=None, prefix=None, delimiter=None,
                       **kwargs):
        """
        Get the list of containers of an account.

        :param account: account from which to get the container list
        :type account: `str`
        :keyword limit: maximum number of results to return
        :type limit: `int`
        :keyword marker: name of the container from where to start the listing
        :type marker: `str`
        :keyword end_marker:
        :keyword prefix:
        :keyword delimiter:
        :return: the list of containers of an account
        :rtype: `list` of items (`list`) with 4 fields:
            name, number of objects, number of bytes, and 1 if the item
            is a prefix or 0 if the item is actually a container
        """
        resp = self.account.container_list(account, limit=limit,
                                           marker=marker,
                                           end_marker=end_marker,
                                           prefix=prefix,
                                           delimiter=delimiter,
                                           **kwargs)
        return resp["listing"]

    @handle_container_not_found
    @ensure_headers
    @ensure_request_id
    def container_show(self, account, container, **kwargs):
        """
        Get information about a container (user properties).

        :param account: account in which the container is
        :type account: `str`
        :param container: name of the container
        :type container: `str`
        :returns: a `dict` with "properties" containing a `dict`
            of user properties.
        """
        return self.container.container_show(account, container, **kwargs)

    @handle_container_not_found
    @ensure_headers
    @ensure_request_id
    def container_snapshot(self, account, container, dst_account,
                           dst_container, batch=100, **kwargs):
        """
        Create a copy of the container (only the content of the database)

        :param account: account in which the target is
        :type account: `str`
        :param container: name of the target
        :type container: `str`
        :param dst_account: account in which the snapshot will be.
        :type dst_account: `str`
        :param dst_container: name of the snapshot
        :type dst_container: `str`
        """
        try:
            self.container.container_freeze(account, container, **kwargs)
            self.container.container_snapshot(
                account, container, dst_account, dst_container, **kwargs)
            resp = self.object_list(dst_account, dst_container, **kwargs)
            obj_gen = resp['objects']
            target_beans = []
            copy_beans = []
            for obj in obj_gen:
                data = self.object_locate(
                    account, container, obj["name"], **kwargs)
                chunks = [chunk['url'] for chunk in data[1]]
                copies = self._generate_copies(chunks)
                fullpath = self._generate_fullpath(
                    dst_account, dst_container, obj['name'], obj['version'])
                self._link_chunks(chunks, copies, fullpath[0], **kwargs)
                t_beans, c_beans = self._prepare_meta2_raw_update(
                    data[1], copies, obj['content'])
                target_beans.extend(t_beans)
                copy_beans.extend(c_beans)
                if len(target_beans) > batch:
                    self.container.container_raw_update(
                        target_beans, copy_beans,
                        dst_account, dst_container,
                        frozen=True, **kwargs)
                    target_beans = []
                    copy_beans = []
            if target_beans:
                self.container.container_raw_update(
                    target_beans, copy_beans,
                    dst_account, dst_container,
                    frozen=True, **kwargs)
        finally:
            self.container.container_enable(account, container, **kwargs)

    @handle_container_not_found
    @ensure_headers
    @ensure_request_id
    def container_get_properties(self, account, container, properties=None,
                                 **kwargs):
        """
        Get information about a container (user and system properties).

        :param account: account in which the container is
        :type account: `str`
        :param container: name of the container
        :type container: `str`
        :param properties: *ignored*
        :returns: a `dict` with "properties" and "system" entries,
            containing respectively a `dict` of user properties and
            a `dict` of system properties.
        """
        return self.container.container_get_properties(account, container,
                                                       properties=properties,
                                                       **kwargs)

    @handle_container_not_found
    @ensure_headers
    @ensure_request_id
    def container_set_properties(self, account, container, properties=None,
                                 clear=False, **kwargs):
        """
        Set properties on a container.

        :param account: name of the account
        :type account: `str`
        :param container: name of the container where to set properties
        :type container: `str`
        :param properties: a dictionary of properties
        :type properties: `dict`
        :param clear:
        :type clear: `bool`
        :keyword system: dictionary of system properties to set
        """
        return self.container.container_set_properties(
            account, container, properties,
            clear=clear, **kwargs)

    @handle_container_not_found
    @ensure_headers
    @ensure_request_id
    def container_del_properties(self, account, container, properties,
                                 **kwargs):
        """
        Delete properties of a container.

        :param account: name of the account
        :type account: `str`
        :param container: name of the container to deal with
        :type container: `str`
        :param properties: a list of property keys
        :type properties: `list`
        """
        return self.container.container_del_properties(
            account, container, properties, **kwargs)

    def container_update(self, account, container, metadata, clear=False,
                         **kwargs):
        """
        :deprecated: use `container_set_properties`
        """
        warnings.warn("You'd better use container_set_properties()",
                      DeprecationWarning)
        if not metadata:
            self.container_del_properties(
                account, container, [], **kwargs)
        else:
            self.container_set_properties(
                account, container, metadata, clear, **kwargs)

    @handle_container_not_found
    @ensure_headers
    @ensure_request_id
    def object_create(self, account, container, file_or_path=None, data=None,
                      etag=None, obj_name=None, mime_type=None,
                      metadata=None, policy=None, key_file=None,
                      append=False, properties=None, **kwargs):
        """
        Create an object or append data to object in *container* of *account*
        with data taken from either *data* (`str` or `generator`) or
        *file_or_path* (path to a file or file-like object).
        The object will be named after *obj_name* if specified, or after
        the base name of *file_or_path*.

        :param account: name of the account where to create the object
        :type account: `str`
        :param container: name of the container where to create the object
        :type container: `str`
        :param file_or_path: file-like object or path to a file from which
            to read object data
        :type file_or_path: `str` or file-like object
        :param data: object data (if `file_or_path` is not set)
        :type data: `str` or `generator`
        :keyword etag: entity tag of the object
        :type etag: `str`
        :keyword obj_name: name of the object to create. If not set, will use
            the base name of `file_or_path`.
        :keyword mime_type: MIME type of the object
        :type mime_type: `str`
        :keyword properties: a dictionary of properties
        :type properties: `dict`
        :keyword policy: name of the storage policy
        :type policy: `str`
        :keyword key_file:
        :param append: if set, data will be append to existing object (or
        object will be created if unset)
        :type append: `bool`

        :keyword perfdata: optional `dict` that will be filled with metrics
            of time spent to resolve the meta2 address, to do the meta2
            requests, and to upload chunks to rawx services.

        :returns: `list` of chunks, size and hash of the what has been uploaded
        """
        if (data, file_or_path) == (None, None):
            raise exc.MissingData()
        src = data if data is not None else file_or_path
        if src is file_or_path:
            if isinstance(file_or_path, basestring):
                if not os.path.exists(file_or_path):
                    raise exc.FileNotFound("File '%s' not found." %
                                           file_or_path)
                file_name = os.path.basename(file_or_path)
            else:
                try:
                    file_name = os.path.basename(file_or_path.name)
                except AttributeError:
                    file_name = None
            obj_name = obj_name or file_name
        elif isgenerator(src):
            file_or_path = GeneratorIO(src)
            src = file_or_path
        if not obj_name:
            raise exc.MissingName(
                "No name for the object has been specified"
            )

        sysmeta = {'mime_type': mime_type,
                   'etag': etag}
        if metadata:
            warnings.warn(
                "You'd better use 'properties' instead of 'metadata'",
                DeprecationWarning, stacklevel=4)
            if not properties:
                properties = metadata
            else:
                properties.update(metadata)

        if src is data:
            return self._object_create(
                account, container, obj_name, BytesIO(data), sysmeta,
                properties=properties, policy=policy,
                key_file=key_file, append=append, **kwargs)
        elif hasattr(file_or_path, "read"):
            return self._object_create(
                account, container, obj_name, src, sysmeta,
                properties=properties, policy=policy, key_file=key_file,
                append=append, **kwargs)
        else:
            with open(file_or_path, "rb") as in_f:
                return self._object_create(
                    account, container, obj_name, in_f, sysmeta,
                    properties=properties, policy=policy,
                    key_file=key_file, append=append, **kwargs)

    @ensure_headers
    @ensure_request_id
    def object_touch(self, account, container, obj,
                     version=None, **kwargs):
        """
        Trigger a notification about an object
        (as if it just had been created).

        :param account: name of the account where to create the object
        :type account: `str`
        :param container: name of the container where to create the object
        :type container: `str`
        :param obj: name of the object to touch
        """
        self.container.content_touch(account, container, obj,
                                     version=version, **kwargs)

    @ensure_headers
    @ensure_request_id
    def object_drain(self, account, container, obj,
                     version=None, **kwargs):
        """
        Remove all the chunks of a content, but keep all the metadata.

        :param account: name of the account where the object is present
        :type account: `str`
        :param container: name of the container where the object is present
        :type container: `str`
        :param obj: name of the object to drain
        """
        self.container.content_drain(account, container, obj,
                                     version=version, **kwargs)

    @handle_object_not_found
    @ensure_headers
    @ensure_request_id
    def object_delete(self, account, container, obj,
                      version=None, **kwargs):
        """
        Delete an object from a container. If versioning is enabled and no
        version is specified, the object will be marked as deleted but not
        actually deleted.

        :param account: name of the account the object belongs to
        :type account: `str`
        :param container: name of the container the object belongs to
        :type container: `str`
        :param obj: name of the object to delete
        :param version: version of the object to delete
        :returns: True on success
        """
        return self.container.content_delete(account, container, obj,
                                             version=version, **kwargs)

    @ensure_headers
    @ensure_request_id
    def object_delete_many(self, account, container, objs, **kwargs):
        """
        Delete several objects.

        :param objs: an iterable of object names (should not be a generator)
        :returns: a list of tuples with the name of the object and
            a boolean telling if the object has been successfully deleted
        :rtype: `list` of `tuple`
        """
        return self.container.content_delete_many(
            account, container, objs, **kwargs)

    @handle_object_not_found
    @ensure_headers
    @ensure_request_id
    def object_truncate(self, account, container, obj,
                        version=None, size=None, **kwargs):
        """
        Truncate object at specified size. Only shrink is supported.
        A download may occur if size is not on chunk boundaries.

        :param account: name of the account in which the object is stored
        :param container: name of the container in which the object is stored
        :param obj: name of the object to query
        :param version: version of the object to query
        :param size: new size of object
        """

        # code copied from object_fetch (should be factorized !)
        meta, raw_chunks = self.object_locate(
            account, container, obj, version=version, **kwargs)
        chunk_method = meta['chunk_method']
        storage_method = STORAGE_METHODS.load(chunk_method)
        chunks = _sort_chunks(raw_chunks, storage_method.ec)

        for pos in sorted(chunks.keys()):
            chunk = chunks[pos][0]
            if (size >= chunk['offset']
                    and size <= chunk['offset'] + chunk['size']):
                break
        else:
            raise exc.OioException("No chunk found at position %d" % size)

        if chunk['offset'] != size:
            # retrieve partial chunk
            ret = self.object_fetch(account, container, obj,
                                    version=version,
                                    ranges=[(chunk['offset'], size-1)])
            # TODO implement a proper object_update
            pos = int(chunk['pos'].split('.')[0])
            self.object_create(account, container, obj_name=obj,
                               data=ret[1], meta_pos=pos,
                               content_id=meta['id'])

        return self.container.content_truncate(account, container, obj,
                                               version=version, size=size,
                                               **kwargs)

    @handle_container_not_found
    @ensure_headers
    @ensure_request_id
    def object_list(self, account, container, limit=None, marker=None,
                    delimiter=None, prefix=None, end_marker=None,
                    properties=False, versions=False, deleted=False,
                    **kwargs):
        """
        Lists objects inside a container.

        :param properties: if True, list object properties along with objects
        :param versions: if True, list all versions of objects
        :param deleted: if True, list also the deleted objects

        :returns: a dict which contains
           * 'objects': the `list` of object descriptions
           * 'prefixes': common prefixes (only if delimiter and prefix are set)
           * 'properties': a `dict` of container properties
           * 'system': a `dict` of system metadata
           * 'truncated': a `bool` telling if the listing was truncated
           * 'next_marker': a `str` to be used as `marker` to get the next
            page of results (in case the listing was truncated)
        """
        hdrs, resp_body = self.container.content_list(
            account, container, limit=limit, marker=marker,
            end_marker=end_marker, prefix=prefix, delimiter=delimiter,
            properties=properties, versions=versions, deleted=deleted,
            **kwargs)

        for obj in resp_body['objects']:
            mtype = obj.get('mime-type')
            if mtype is not None:
                obj['mime_type'] = mtype
                del obj['mime-type']
            version = obj.get('ver')
            if version is not None:
                obj['version'] = version
                del obj['ver']

        resp_body['truncated'] = true_value(
            hdrs.get(constants.HEADER_PREFIX + 'list-truncated'))
        marker_header = constants.HEADER_PREFIX + 'list-marker'
        if marker_header in hdrs:
            resp_body['next_marker'] = unquote_plus(hdrs.get(marker_header))
        return resp_body

    @handle_object_not_found
    @ensure_headers
    @ensure_request_id
    def object_locate(self, account, container, obj,
                      version=None, chunk_info=False, **kwargs):
        """
        Get a description of the object along with the list of its chunks.

        :param account: name of the account in which the object is stored
        :param container: name of the container in which the object is stored
        :param obj: name of the object to query
        :param version: version of the object to query
        :param chunk_info: if True, fetch additional information about chunks
            from rawx services (slow). The second element of the returned
            tuple becomes a generator (instead of a list).
        :returns: a tuple with object metadata `dict` as first element
            and chunk `list` as second element
        """
        obj_meta, chunks = self.container.content_locate(
            account, container, obj, version=version, **kwargs)
        if not chunk_info:
            return obj_meta, chunks

        # FIXME(FVE): converting to float does not sort properly
        # the chunks of the same metachunk
        def _fetch_ext_info(chunks_):
            for chunk in sorted(chunks_, key=lambda x: float(x['pos'])):
                try:
                    ext_info = self.blob_client.chunk_head(
                        chunk['url'], **kwargs)
                    for key in ('chunk_size', 'chunk_hash', 'full_path'):
                        chunk[key] = ext_info.get(key)
                except exc.OioException:
                    pass
                yield chunk
        return obj_meta, _fetch_ext_info(chunks)

    def object_analyze(self, *args, **kwargs):
        """
        :deprecated: use `object_locate`
        """
        warnings.warn("You'd better use object_locate()",
                      DeprecationWarning)
        return self.object_locate(*args, **kwargs)

    @staticmethod
    def _ttfb_wrapper(stream, req_start, perfdata):
        """Keep track of time-to-first-byte and time-to-last-byte"""
        for dat in stream:
            if 'ttfb' not in perfdata:
                perfdata['ttfb'] = monotonic_time() - req_start
            yield dat
        perfdata['ttlb'] = monotonic_time() - req_start

    @ensure_headers
    @ensure_request_id
    def object_fetch(self, account, container, obj, version=None, ranges=None,
                     key_file=None, **kwargs):
        """
        Download an object.

        :param account: name of the account in which the object is stored
        :param container: name of the container in which the object is stored
        :param obj: name of the object to fetch
        :param version: version of the object to fetch
        :type version: `str`
        :param ranges: a list of object ranges to download
        :type ranges: `list` of `tuples`
        :param key_file: path to the file containing credentials

        :keyword perfdata: optional `dict` that will be filled with metrics
            of time spent to resolve the meta2 address, to do the meta2
            request, and the time-to-first-byte, as seen by this API.

        :returns: a dictionary of object metadata and
            a stream of object data
        :rtype: tuple
        """
        perfdata = kwargs.get('perfdata', self.container.perfdata)
        if perfdata is not None:
            req_start = monotonic_time()

        meta, raw_chunks = self.object_locate(
            account, container, obj, version=version, **kwargs)
        chunk_method = meta['chunk_method']
        storage_method = STORAGE_METHODS.load(chunk_method)
        chunks = _sort_chunks(raw_chunks, storage_method.ec)
        meta['container_id'] = cid_from_name(account, container).upper()
        meta['ns'] = self.namespace
        self._patch_timeouts(kwargs)
        if storage_method.ec:
            stream = fetch_stream_ec(chunks, ranges, storage_method, **kwargs)
        elif storage_method.backblaze:
            stream = self._fetch_stream_backblaze(meta, chunks, ranges,
                                                  storage_method, key_file,
                                                  **kwargs)
        else:
            stream = fetch_stream(chunks, ranges, storage_method, **kwargs)

        if perfdata is not None:
            return meta, self._ttfb_wrapper(stream, req_start, perfdata)
        return meta, stream

    @handle_object_not_found
    @ensure_headers
    @ensure_request_id
    def object_get_properties(self, account, container, obj, **kwargs):
        """
        Get the description of an object along with its user properties.

        :param account: name of the account in which the object is stored
        :param container: name of the container in which the object is stored
        :param obj: name of the object to query
        :returns: a `dict` describing the object

        .. py:data:: example

            {'hash': '6BF60C17CC15EEA108024903B481738F',
             'ctime': '1481031763',
             'deleted': 'False',
             'properties': {
                 u'projet': u'OpenIO-SDS'},
             'length': '43518',
             'hash_method': 'md5',
             'chunk_method': 'ec/algo=liberasurecode_rs_vand,k=6,m=3',
             'version': '1481031762951972',
             'policy': 'EC',
             'id': '20BF2194FD420500CD4729AE0B5CBC07',
             'mime_type': 'application/octet-stream',
             'name': 'Makefile'}
        """
        return self.container.content_get_properties(
            account, container, obj, **kwargs)

    @handle_object_not_found
    @ensure_headers
    @ensure_request_id
    def object_show(self, account, container, obj, version=None, **kwargs):
        """
        Get the description of an object along with
        the dictionary of user-set properties.

        :deprecated: prefer using `object_get_properties`,
            for consistency with `container_get_properties`.
        """
        # stacklevel=5 because we are using 3 decorators
        warnings.warn("You'd better use object_get_properties()",
                      DeprecationWarning, stacklevel=5)
        return self.container.content_show(
            account, container, obj, version=version, **kwargs)

    def object_update(self, account, container, obj, metadata,
                      version=None, clear=False, **kwargs):
        """
        :deprecated: use `object_set_properties`
        """
        warnings.warn("You'd better use object_set_properties()",
                      DeprecationWarning, stacklevel=2)
        if clear:
            self.object_del_properties(
                account, container, obj, [], version=version, **kwargs)
        if metadata:
            self.object_set_properties(
                account, container, obj, metadata, version=version, **kwargs)

    @handle_object_not_found
    @ensure_headers
    @ensure_request_id
    def object_set_properties(self, account, container, obj, properties,
                              version=None, **kwargs):
        """
        Set properties on an object.

        :param account: name of the account in which the object is stored
        :param container: name of the container in which the object is stored
        :param obj: name of the object to query
        :param properties: dictionary of properties
        """
        return self.container.content_set_properties(
            account, container, obj, properties={'properties': properties},
            version=version, **kwargs)

    @handle_object_not_found
    @ensure_headers
    @ensure_request_id
    def object_del_properties(self, account, container, obj, properties,
                              version=None, **kwargs):
        """
        Delete some properties from an object.

        :param properties: list of property keys to delete
        :type properties: `list`
        :returns: True if the property has been deleted (or was missing)
        """
        return self.container.content_del_properties(
            account, container, obj, properties=properties,
            version=version, **kwargs)

    def _content_preparer(self, account, container, obj_name,
                          policy=None, **kwargs):
        # TODO: optimize by asking more than one metachunk at a time
        obj_meta, first_body = self.container.content_prepare(
            account, container, obj_name, size=1, stgpol=policy,
            autocreate=True, **kwargs)
        storage_method = STORAGE_METHODS.load(obj_meta['chunk_method'])

        def _fix_mc_pos(chunks, mc_pos):
            for chunk in chunks:
                raw_pos = chunk["pos"].split(".")
                if storage_method.ec:
                    chunk['num'] = int(raw_pos[1])
                    chunk["pos"] = "%d.%d" % (mc_pos, chunk['num'])
                else:
                    chunk["pos"] = str(mc_pos)

        def _metachunk_preparer():
            mc_pos = kwargs.get('meta_pos', 0)
            _fix_mc_pos(first_body, mc_pos)
            yield first_body
            while True:
                mc_pos += 1
                _, next_body = self.container.content_prepare(
                        account, container, obj_name, 1, stgpol=policy,
                        autocreate=True, **kwargs)
                _fix_mc_pos(next_body, mc_pos)
                yield next_body

        return obj_meta, _metachunk_preparer

    def _generate_fullpath(self, account, container_name, path, version):
        return ['{0}/{1}/{2}/{3}'.format(quote_plus(account),
                                         quote_plus(container_name),
                                         quote_plus(path),
                                         version)]

    def _object_create(self, account, container, obj_name, source,
                       sysmeta, properties=None, policy=None,
                       key_file=None, **kwargs):
        self._patch_timeouts(kwargs)
        obj_meta, chunk_prep = self._content_preparer(
            account, container, obj_name,
            policy=policy, **kwargs)
        obj_meta.update(sysmeta)
        obj_meta['content_path'] = obj_name
        obj_meta['container_id'] = cid_from_name(account, container).upper()
        obj_meta['ns'] = self.namespace
        obj_meta['full_path'] = self._generate_fullpath(
            account, container, obj_name, obj_meta['version'])
        obj_meta['oio_version'] = (obj_meta.get('oio_version')
                                   or OIO_VERSION)

        # XXX content_id is necessary to update an existing object
        kwargs['content_id'] = kwargs.get('content_id', obj_meta['id'])

        storage_method = STORAGE_METHODS.load(obj_meta['chunk_method'])
        if storage_method.ec:
            handler = ECWriteHandler(
                source, obj_meta, chunk_prep, storage_method, **kwargs)
        elif storage_method.backblaze:
            backblaze_info = self._b2_credentials(storage_method, key_file)
            handler = BackblazeWriteHandler(
                source, obj_meta, chunk_prep, storage_method,
                backblaze_info, **kwargs)
        else:
            handler = ReplicatedWriteHandler(
                source, obj_meta, chunk_prep, storage_method, **kwargs)

        perfdata = kwargs.get('perfdata', self.container.perfdata)
        if perfdata is not None:
            upload_start = monotonic_time()
        final_chunks, bytes_transferred, content_checksum = handler.stream()
        if perfdata is not None:
            upload_end = monotonic_time()
            val = perfdata.get('rawx', 0.0) + upload_end - upload_start
            perfdata['rawx'] = val

        etag = obj_meta.get('etag')
        if etag and etag.lower() != content_checksum.lower():
            raise exc.EtagMismatch(
                "given etag %s != computed %s" % (etag, content_checksum))
        obj_meta['etag'] = content_checksum

        data = {'chunks': final_chunks, 'properties': properties or {}}
        # FIXME: we may just pass **obj_meta
        self.container.content_create(
            account, container, obj_name, size=bytes_transferred,
            checksum=content_checksum, data=data,
            stgpol=obj_meta['policy'],
            version=obj_meta['version'], mime_type=obj_meta['mime_type'],
            chunk_method=obj_meta['chunk_method'],
            **kwargs)
        return final_chunks, bytes_transferred, content_checksum

    def _b2_credentials(self, storage_method, key_file):
        key_file = key_file or '/etc/oio/sds/b2-appkey.conf'
        try:
            return BackblazeUtils.get_credentials(storage_method, key_file)
        except BackblazeUtilsException as err:
            raise exc.ConfigurationException(str(err))

    def _fetch_stream_backblaze(self, meta, chunks, ranges,
                                storage_method, key_file,
                                **kwargs):
        backblaze_info = self._b2_credentials(storage_method, key_file)
        total_bytes = 0
        current_offset = 0
        size = None
        offset = 0
        for pos in range(len(chunks)):
            if ranges:
                offset = ranges[pos][0]
                size = ranges[pos][1]

            if size is None:
                size = int(meta["length"])
            chunk_size = int(chunks[pos][0]["size"])
            if total_bytes >= size:
                break
            if current_offset + chunk_size > offset:
                if current_offset < offset:
                    _offset = offset - current_offset
                else:
                    _offset = 0
                if chunk_size + total_bytes > size:
                    _size = size - total_bytes
                else:
                    _size = chunk_size
            handler = BackblazeChunkDownloadHandler(
                meta, chunks[pos], _offset, _size,
                backblaze_info=backblaze_info)
            stream = handler.get_stream()
            if not stream:
                raise exc.OioException("Error while downloading")
            total_bytes += len(stream)
            yield stream
            current_offset += chunk_size

    @handle_container_not_found
    @ensure_headers
    @ensure_request_id
    def container_refresh(self, account, container, attempts=3, **kwargs):
        for i in range(attempts):
            try:
                self.account.container_reset(account, container, time.time(),
                                             **kwargs)
            except exc.Conflict:
                if i >= attempts - 1:
                    raise
        try:
            self.container.container_touch(account, container, **kwargs)
        except exc.ClientException as e:
            if e.status != 406 and e.status != 431:
                raise
            # CODE_USER_NOTFOUND or CODE_CONTAINER_NOTFOUND
            metadata = dict()
            metadata["dtime"] = time.time()
            self.account.container_update(account, container, metadata,
                                          **kwargs)

    @handle_account_not_found
    @ensure_headers
    @ensure_request_id
    def account_refresh(self, account=None, **kwargs):
        """
        Refresh counters of an account.

        :param account: name of the account to refresh,
            or None to refresh all accounts (slow)
        :type account: `str`
        """
        if account is None:
            accounts = self.account_list(**kwargs)
            for account in accounts:
                try:
                    self.account_refresh(account, **kwargs)
                except exc.NoSuchAccount:  # account remove in the meantime
                    pass
            return

        self.account.account_refresh(account, **kwargs)

        containers = self.container_list(account, **kwargs)
        for container in containers:
            try:
                self.container_refresh(account, container[0], **kwargs)
            except exc.NoSuchContainer:
                # container remove in the meantime
                pass

        while containers:
            marker = containers[-1][0]
            containers = self.container_list(account, marker=marker, **kwargs)
            if containers:
                for container in containers:
                    try:
                        self.container_refresh(account, container[0], **kwargs)
                    except exc.NoSuchContainer:
                        # container remove in the meantime
                        pass

    def all_accounts_refresh(self, **kwargs):
        """
        :deprecated: call `account_refresh(None)` instead
        """
        warnings.warn("You'd better use account_refresh(None)",
                      DeprecationWarning, stacklevel=2)
        return self.account_refresh(None, **kwargs)

    @handle_account_not_found
    @ensure_headers
    @ensure_request_id
    def account_flush(self, account, **kwargs):
        """
        Flush all containers of an account

        :param account: name of the account to flush
        :type account: `str`
        """
        self.account.account_flush(account, **kwargs)

    def _random_buffer(self, dictionary, num_chars):
        """
        :rtype: `str`
        :returns: `num_chars` randomly taken from `dictionary`
        """
        return ''.join(random.choice(dictionary) for _ in range(num_chars))

    def _generate_copies(self, chunks, random_hex=60):
        """
        Generate new chunk URLs, by replacing the last `random_hex`
        characters of the original URLs by random hexadecimal digits.
        """
        copies = []
        for chunk in chunks:
            tmp = ''.join((chunk[:-random_hex],
                           self._random_buffer('0123456789ABCDEF',
                                               random_hex)))
            copies.append(tmp)
        return copies

    def _link_chunks(self, targets, copies, fullpath, **kwargs):
        """
        Create chunk hard links.

        :param targets: original chunk URLs
        :param copies: new chunk URLs
        :param fullpath: full path to the object whose chunks will
            be hard linked
        """
        out_kwargs = dict(kwargs)
        headers = out_kwargs.pop('headers', dict())
        headers.update(((CHUNK_HEADERS['full_path'], fullpath), ))
        for target, copy in zip(targets, copies):
            res = self.blob_client.chunk_link(target, copy,
                                              headers=headers, **out_kwargs)
            res.status

    def _prepare_meta2_raw_update(self, targets, copies, content):
        """
        Generate the lists of original and replacement chunk beans
        to be used as input for `container_raw_update`.
        """
        targets_beans = []
        copies_beans = []
        for target, copy in zip(targets, copies):
            targets_beans.append(self._m2_chunk_bean(
                target['url'], target, content))
            copies_beans.append(self._m2_chunk_bean(copy, target, content))
        return targets_beans, copies_beans

    @staticmethod
    def _m2_chunk_bean(url, meta, content):
        """
        Prepare a dictionary to be used as a chunk "bean" (in meta2 sense).
        """
        return {"type": "chunk",
                "id": url,
                "hash": meta['hash'],
                "size": int(meta["size"]),
                "pos": meta["pos"],
                "content": content}


class ObjectStorageAPI(ObjectStorageApi):
    """
    :deprecated: transitional wrapper for ObjectStorageApi
    """

    def __init__(self, namespace, endpoint=None, **kwargs):
        super(ObjectStorageAPI, self).__init__(namespace,
                                               endpoint=endpoint, **kwargs)
        warnings.simplefilter('once')
        warnings.warn(
            "oio.api.ObjectStorageAPI is deprecated, use oio.ObjectStorageApi",
            DeprecationWarning, stacklevel=2)<|MERGE_RESOLUTION|>--- conflicted
+++ resolved
@@ -22,7 +22,7 @@
 import time
 import random
 from inspect import isgenerator
-from urllib import quote_plus
+from urllib import quote_plus, unquote_plus
 
 from oio.common import exceptions as exc
 from oio.api.ec import ECWriteHandler
@@ -30,121 +30,16 @@
 from oio.api.backblaze_http import BackblazeUtilsException, BackblazeUtils
 from oio.api.backblaze import BackblazeWriteHandler, \
     BackblazeChunkDownloadHandler
-<<<<<<< HEAD
 from oio.common.utils import cid_from_name, GeneratorIO, monotonic_time
-from oio.common.easy_value import float_value
+from oio.common.easy_value import float_value, true_value
 from oio.common.logger import get_logger
 from oio.common.decorators import ensure_headers, ensure_request_id
 from oio.common.storage_method import STORAGE_METHODS
-from oio.common.constants import OIO_VERSION, CHUNK_HEADERS
+from oio.common.constants import OIO_VERSION, CHUNK_HEADERS, HEADER_PREFIX
 from oio.common.decorators import handle_account_not_found, \
     handle_container_not_found, handle_object_not_found
 from oio.common.storage_functions import _sort_chunks, fetch_stream, \
     fetch_stream_ec
-=======
-from oio.common import constants
-from oio.common.utils import ensure_headers, ensure_request_id, float_value, \
-    name2cid, GeneratorIO, get_logger, true_value
-from oio.common.http import http_header_from_ranges
-from oio.common.storage_method import STORAGE_METHODS
-from oio.common.constants import OIO_VERSION
-from urllib import quote_plus, unquote_plus
-
-logger = logging.getLogger(__name__)
-
-
-def obj_range_to_meta_chunk_range(obj_start, obj_end, meta_sizes):
-    """
-    Convert a requested object range into a list of meta_chunk ranges.
-
-    :param meta_sizes: size of all object metachunks. Must be sorted!
-    :type meta_sizes: iterable, sorted in ascendant metachunk order.
-    :returns: a `dict` of tuples (meta_chunk_start, meta_chunk_end)
-        with metachunk positions as keys.
-
-        * meta_chunk_start is the first byte of the meta chunk,
-          or None if this is a suffix byte range
-
-        * meta_chunk_end is the last byte of the meta_chunk,
-          or None if this is a prefix byte range
-    """
-
-    offset = 0
-    found_start = False
-    found_end = False
-    total_size = 0
-
-    for meta_size in meta_sizes:
-        total_size += meta_size
-    # suffix byte range handling
-    if obj_start is None and obj_end is not None:
-        obj_start = total_size - min(total_size, obj_end)
-        obj_end = total_size - 1
-
-    meta_chunk_ranges = dict()
-    for pos, meta_size in enumerate(meta_sizes):
-        if meta_size <= 0:
-            continue
-        if found_start:
-            meta_chunk_start = 0
-        elif obj_start is not None and obj_start >= offset + meta_size:
-            offset += meta_size
-            continue
-        elif obj_start is not None and obj_start < offset + meta_size:
-            meta_chunk_start = obj_start - offset
-            found_start = True
-        else:
-            meta_chunk_start = 0
-        if obj_end is not None and offset + meta_size > obj_end:
-            meta_chunk_end = obj_end - offset
-            # found end
-            found_end = True
-        elif meta_size > 0:
-            meta_chunk_end = meta_size - 1
-        meta_chunk_ranges[pos] = (meta_chunk_start, meta_chunk_end)
-        if found_end:
-            break
-        offset += meta_size
-
-    return meta_chunk_ranges
-
-
-def get_meta_ranges(ranges, chunks):
-    """
-    Convert object ranges to metachunks ranges.
-
-    :returns: a list of dictionaries indexed by metachunk positions
-    """
-    range_infos = []
-    meta_sizes = [chunks[pos][0]['size'] for pos in sorted(chunks.keys())]
-    for obj_start, obj_end in ranges:
-        meta_ranges = obj_range_to_meta_chunk_range(obj_start, obj_end,
-                                                    meta_sizes)
-        range_infos.append(meta_ranges)
-    return range_infos
-
-
-def handle_account_not_found(fnc):
-    @wraps(fnc)
-    def _wrapped(self, account, *args, **kwargs):
-        try:
-            return fnc(self, account, *args, **kwargs)
-        except exc.NotFound as e:
-            e.message = "Account '%s' does not exist." % account
-            raise exc.NoSuchAccount(e)
-    return _wrapped
-
-
-def handle_container_not_found(fnc):
-    @wraps(fnc)
-    def _wrapped(self, account, container, *args, **kwargs):
-        try:
-            return fnc(self, account, container, *args, **kwargs)
-        except exc.NotFound as e:
-            e.message = "Container '%s' does not exist." % container
-            raise exc.NoSuchContainer(e)
->>>>>>> ee8bcb41
-
 
 logger = logging.getLogger(__name__)
 
@@ -776,8 +671,8 @@
                 del obj['ver']
 
         resp_body['truncated'] = true_value(
-            hdrs.get(constants.HEADER_PREFIX + 'list-truncated'))
-        marker_header = constants.HEADER_PREFIX + 'list-marker'
+            hdrs.get(HEADER_PREFIX + 'list-truncated'))
+        marker_header = HEADER_PREFIX + 'list-marker'
         if marker_header in hdrs:
             resp_body['next_marker'] = unquote_plus(hdrs.get(marker_header))
         return resp_body
