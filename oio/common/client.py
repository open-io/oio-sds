--- conflicted
+++ resolved
@@ -73,19 +73,7 @@
         self.proxy_netloc = split_endpoint[-1]
 
         ep_parts = list()
-<<<<<<< HEAD
-        self.proxy_scheme = 'http'
-        if endpoint:
-            if endpoint.startswith('https://'):
-                self.proxy_scheme = 'https'
-            self.proxy_netloc = endpoint.lstrip('%s://' % self.proxy_scheme)
-        else:
-            ns_conf = load_namespace_conf(self.ns)
-            self.proxy_netloc = ns_conf.get('proxy')
-        ep_parts.append('%s:/' % self.proxy_scheme)
-=======
         ep_parts.append(self.proxy_scheme + ':/')
->>>>>>> c2825e58
         ep_parts.append(self.proxy_netloc)
         ep_parts.append("v3.0")
         if not no_ns_in_url:
@@ -105,21 +93,13 @@
         if request_attempts <= 0:
             raise OioException("Negative request attempts: %d"
                                % request_attempts)
-        org_kwargs = kwargs
         if kwargs.get("autocreate"):
             if not headers:
                 headers = dict()
-<<<<<<< HEAD
             headers[HEADER_PREFIX + "action-mode"] = "autocreate"
-            kwargs = kwargs.copy()
-=======
-            headers["X-oio-action-mode"] = "autocreate"
->>>>>>> c2825e58
             kwargs.pop("autocreate")
         if kwargs.get("tls"):
             headers = headers or dict()
-            if kwargs is org_kwargs:
-                kwargs = kwargs.copy()
             headers[HEADER_PREFIX + "upgrade-to-tls"] = kwargs.pop("tls")
 
         for i in range(request_attempts):
