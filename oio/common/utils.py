# Copyright (C) 2015-2020 OpenIO SAS, as part of OpenIO SDS
#
# This library is free software; you can redistribute it and/or
# modify it under the terms of the GNU Lesser General Public
# License as published by the Free Software Foundation; either
# version 3.0 of the License, or (at your option) any later version.
#
# This library is distributed in the hope that it will be useful,
# but WITHOUT ANY WARRANTY; without even the implied warranty of
# MERCHANTABILITY or FITNESS FOR A PARTICULAR PURPOSE.  See the GNU
# Lesser General Public License for more details.
#
# You should have received a copy of the GNU Lesser General Public
# License along with this library.

<<<<<<< HEAD
from __future__ import print_function

=======
import ctypes
>>>>>>> 0ac2da3e
import os
import grp
import pwd
import fcntl
from collections import OrderedDict
from hashlib import sha256
from math import sqrt
from random import getrandbits
from io import RawIOBase
from itertools import chain, islice
from codecs import getdecoder, getencoder
from six import PY2, binary_type, text_type
from six.moves import range
from six.moves.urllib_parse import quote as _quote

from oio.common.exceptions import OioException, DeadlineReached, ServiceBusy


try:
    import multiprocessing
    CPU_COUNT = multiprocessing.cpu_count() or 1
except (ImportError, NotImplementedError):
    CPU_COUNT = 1


utf8_decoder = getdecoder('utf-8')
utf8_encoder = getencoder('utf-8')


def quote(value, safe='/'):
    if isinstance(value, text_type):
        (value, _len) = utf8_encoder(value, 'replace')
    (valid_utf8_str, _len) = utf8_decoder(value, 'replace')
    return _quote(valid_utf8_str.encode('utf-8'), safe)


def encode(input, codec='utf-8'):
    """Recursively encode a list of dictionnaries"""
    if isinstance(input, dict):
        return {key: encode(value, codec) for key, value in input.items()}
    elif isinstance(input, list):
        return [encode(element, codec) for element in input]
    elif isinstance(input, text_type):
        return input.encode(codec)
    else:
        return input


def set_fd_non_blocking(fd):
    flags = fcntl.fcntl(fd, fcntl.F_GETFL) | os.O_NONBLOCK
    fcntl.fcntl(fd, fcntl.F_SETFL, flags)


def set_fd_close_on_exec(fd):
    flags = fcntl.fcntl(fd, fcntl.F_GETFD)
    flags |= fcntl.FD_CLOEXEC
    fcntl.fcntl(fd, fcntl.F_SETFL, flags)


def drop_privileges(user):
    if os.geteuid() == 0:
        groups = [g.gr_gid for g in grp.getgrall() if user in g.gr_mem]
        os.setgroups(groups)
    try:
        user_entry = pwd.getpwnam(user)
    except KeyError as exc:
        raise OioException("User %s does not exist (%s). Are you running "
                           "your namespace with another user name?" %
                           (user, exc))
    try:
        os.setgid(user_entry[3])
        os.setuid(user_entry[2])
    except OSError as exc:
        raise OioException("Failed to switch uid to %s or gid to %s: %s" %
                           (user_entry[2], user_entry[3], exc))
    os.environ['HOME'] = user_entry[5]
    try:
        os.setsid()
    except OSError:
        pass
    os.chdir('/')
    os.umask(0o22)


def paths_gen(volume_path):
    """
    Yield paths of all regular files under `volume_path`.
    """
    for root, _dirs, files in os.walk(volume_path):
        for name in files:
            yield os.path.join(root, name)


def statfs(volume):
    """
    :param volume: path to the mount point to get stats from.
    :returns: the free space ratio.
    :rtype: `float`
    """
    st = os.statvfs(volume)
    free_inodes = st.f_ffree
    total_inodes = st.f_files
    free_blocks = st.f_bavail
    total_blocks = st.f_blocks
    if total_inodes > 0:
        inode_ratio = float(free_inodes)/float(total_inodes)
    else:
        inode_ratio = 1
    if total_blocks > 0:
        block_ratio = float(free_blocks)/float(total_blocks)
    else:
        block_ratio = 1
    return min(inode_ratio, block_ratio)


class CacheDict(OrderedDict):
    """
    OrderedDict subclass which holds a limited number of items.
    """

    def __init__(self, size=262144):
        super(CacheDict, self).__init__()
        self.size = size

    def __setitem__(self, key, value):
        super(CacheDict, self).__setitem__(key, value)
        self._check_size()

    def _check_size(self):
        while len(self) > self.size:
            self.popitem(last=False)


class RingBuffer(list):
    def __init__(self, size=1):
        self._count = 0
        self._zero = 0
        self._size = size

    @property
    def size(self):
        """Get the size of the ring buffer"""
        return self._size

    def __index(self, key):
        if not self._count:
            raise IndexError('list index out of range')
        if isinstance(key, slice):
            start = (key.start + self._zero) % self._count
            stop = key.stop or (self._count + 1)
            return slice(start, stop)
        return (key + self._zero) % self._count

    def append(self, value):
        if self._count < self._size:
            super(RingBuffer, self).append(value)
            self._count += 1
        else:
            super(RingBuffer, self).__setitem__(self._zero % self._size, value)
            self._zero += 1

    def __getitem__(self, key):
        return super(RingBuffer, self).__getitem__(self.__index(key))

    def __setitem__(self, key, value):
        return super(RingBuffer, self).__setitem__(self.__index(key), value)

    def __delitem__(self, key):
        raise TypeError('Delete impossible in RingBuffer')

    def __iter__(self):
        for i in range(0, self._count):
            yield self[i]


def cid_from_name(account, ref):
    """
    Compute a container ID from an account and a reference name.
    """
    hash_ = sha256()
    for v in [account, '\0', ref]:
        if isinstance(v, text_type):
            v = v.encode('utf-8')
        hash_.update(v)
    return hash_.hexdigest().upper()


def fix_ranges(ranges, length):
    if length is None or not ranges or ranges == []:
        return None
    result = []
    for r in ranges:
        start, end = r
        if start is None:
            if end == 0:
                # bytes=-0
                continue
            elif end >= length:
                # all content must be returned
                result.append((0, length-1))
            else:
                result.append((length - end, length-1))
            continue
        if end is None:
            if start < length:
                result.append((start, length-1))
            else:
                # skip
                continue
        elif start < length:
            result.append((start, min(end, length-1)))

    return result


def request_id(prefix=''):
    """
    Build a 128-bit request id string.

    :param prefix: optional prefix to the request id.
    """
    pref_bits = min(112, len(prefix) * 4)
    rand_bits = 112 - pref_bits
    return "%s%04X%0*X" % (prefix, os.getpid(),
                           rand_bits//4, getrandbits(rand_bits))


if PY2:
    class GeneratorIO(RawIOBase):
        """
        Make a file-like object from a generator.
        `gen` is the generator to read.
        `sub_generator` is a boolean telling that the generator
        yields sequences of bytes instead of bytes.
        """

        def __init__(self, gen, sub_generator=True, iter_size=8192):
            self.generator = self._wrap(gen)
            self._sub_gen = sub_generator
            self.iter_size = iter_size
            self.byte_generator = chain.from_iterable(self.generator)

        def _wrap(self, gen):
            """
            Wrap the provided generator so it yields bytes
            instead of sequences of bytes
            """
            if isinstance(gen, binary_type):
                yield gen
                return

            for part in gen:
                if part:
                    # FIXME(FVE): get rid of this, we don't need to yield bytes
                    if self._sub_gen:
                        try:
                            for byte in part:
                                yield byte
                        except TypeError:
                            # The yielded elements do not support iteration
                            # thus we will disable it
                            self._sub_gen = False
                            yield part
                    else:
                        yield part
                else:
                    return

        def readable(self):
            return True

        def read(self, size=None):
            if size is not None:
                return b''.join(islice(self.generator, size))
            return b''.join(self.generator)

        def readinto(self, b):  # pylint: disable=invalid-name
            read_len = len(b)
            read_data = self.read(read_len)
            b[0:len(read_data)] = read_data
            return len(read_data)

        def __iter__(self):
            while True:
                buf = self.read(self.iter_size)
                if not buf:
                    return
                yield buf

else:
    class GeneratorIO(RawIOBase):
        """
        Make a file-like object from a generator.
        `gen` is the generator to read.
        `sub_generator` is deprecated.
        """

        def __init__(self, gen, sub_generator=False, iter_size=8192):
            self.generator = self._wrap(gen)
            self.iter_size = iter_size
            self.byte_generator = chain.from_iterable(self.generator)

        def _wrap(self, gen):
            """
            Wrap the provided generator so it yields bytes objects
            and not single bytes.
            """
            if isinstance(gen, binary_type):
                yield gen
                return
            for part in gen:
                yield part

        def readable(self):
            return True

        def read(self, size=None):
            if size is not None:
                buf = bytes(islice(self.byte_generator, size))
                return buf
            try:
                return next(self.generator)
            except StopIteration:
                return bytes(0)

        def readinto(self, b):  # pylint: disable=invalid-name
            read_len = len(b)
            read_data = self.read(read_len)
            b[0:len(read_data)] = read_data
            return len(read_data)

        def __iter__(self):
            while True:
                buf = self.read(self.iter_size)
                if not buf:
                    return
                yield buf


def group_chunk_errors(chunk_err_iter):
    """
    Group errors in a dictionary of lists.
    The keys are errors, the values are lists of chunk IDs.
    """
    errors = dict()
    for chunk, err in chunk_err_iter:
        err_list = errors.get(err) or list()
        err_list.append(chunk)
        errors[err] = err_list
    return errors


def depaginate(func, item_key=None, listing_key=None, marker_key=None,
               truncated_key=None, attempts=1, *args, **kwargs):
    """
    Yield items from the lists returned by the repetitive calls
    to `func(*args, **kwargs)`. For each call (except the first),
    the marker is taken from the last element returned by the previous
    call (unless `marker_key` is provided). The listing stops after
    an empty listing is returned (unless `truncated_key` is provided).

    :param item_key: an accessor to the actual item that should be yielded,
        applied on each element of the listing
    :param listing_key: an accessor to the actual listing, applied
        on the result of `func(*args, **kwargs)`
    :param marker_key: an accessor to the next marker from the previous
        listing, applied on the result of `func(*args, **kwargs)`
    :param truncated_key: an accessor telling if the listing is truncated,
        applied on the result of `func(*args, **kwargs)`
    """
    if not item_key:
        # pylint: disable=function-redefined, missing-docstring
        def item_key(item):
            return item
    if not listing_key:
        # pylint: disable=function-redefined, missing-docstring
        def listing_key(listing):
            return listing
    if not marker_key:
        # pylint: disable=function-redefined, missing-docstring
        def marker_key(listing):
            return listing[-1]
    if not truncated_key:
        # pylint: disable=function-redefined, missing-docstring
        def truncated_key(listing):
            return bool(listing_key(listing))

    for i in range(attempts):
        try:
            raw_listing = func(*args, **kwargs)
            break
        except ServiceBusy:
            if i >= attempts - 1:
                raise
    listing = listing_key(raw_listing)
    for item in listing:
        yield item_key(item)

    while truncated_key(raw_listing):
        kwargs['marker'] = marker_key(raw_listing)
        for i in range(attempts):
            try:
                raw_listing = func(*args, **kwargs)
                break
            except ServiceBusy:
                if i >= attempts - 1:
                    raise
        listing = listing_key(raw_listing)
        if listing:
            for item in listing:
                yield item_key(item)


# See <linux/time.h>
# Glib2 uses CLOCK_MONOTONIC
__CLOCK_MONOTONIC = 1
__CLOCK_MONOTONIC_RAW = 4
__MONOTONIC_TIME = None


def monotonic_time():
    """Get the monotonic time as float seconds"""
    global __MONOTONIC_TIME
    if __MONOTONIC_TIME is None:
        # Taken from https://stackoverflow.com/a/1205762
        class timespec(ctypes.Structure):
            _fields_ = [
                ('tv_sec', ctypes.c_long),
                ('tv_nsec', ctypes.c_long)
            ]

        try:
            librt = ctypes.CDLL('librt.so.1', use_errno=True)
            clock_gettime = librt.clock_gettime
            clock_gettime.argtypes = [ctypes.c_int, ctypes.POINTER(timespec)]

            def _monotonic_time():
                ts = timespec()
                if clock_gettime(__CLOCK_MONOTONIC, ctypes.pointer(ts)):
                    errno_ = ctypes.get_errno()
                    raise OSError(errno_, os.strerror(errno_))
                return ts.tv_sec + ts.tv_nsec * 1e-9

            __MONOTONIC_TIME = _monotonic_time
        except OSError as exc:
            from sys import stderr
            from time import time
<<<<<<< HEAD
            print("Failed to load oio_ext_monotonic_time(): %s" % exc,
                  file=stderr)
=======
            print >>stderr, "Failed to load clock_gettime(): %s" % exc
>>>>>>> 0ac2da3e
            __MONOTONIC_TIME = time

    return __MONOTONIC_TIME()


def deadline_to_timeout(deadline, check=False):
    """Convert a deadline (`float` seconds) to a timeout (`float` seconds)"""
    dl_to = deadline - monotonic_time()
    if check and dl_to <= 0.0:
        raise DeadlineReached()
    return dl_to


def timeout_to_deadline(timeout, now=None):
    """Convert a timeout (`float` seconds) to a deadline (`float` seconds)."""
    if now is None:
        now = monotonic_time()
    return now + timeout


def set_deadline_from_read_timeout(kwargs, force=False):
    """
    Compute a deadline from a read timeout, and set it in a keyword
    argument dictionary if there is none (or `force` is set).
    """
    to = kwargs.get('read_timeout')
    if to is not None and (force or 'deadline' not in kwargs):
        kwargs['deadline'] = timeout_to_deadline(to)


<<<<<<< HEAD
def lower_dict_keys(mydict):
    """Convert all dict keys to lower case."""
    old_keys = list()
    for k, v in mydict.items():
        nk = k.lower()
        if nk == k:
            continue
        mydict[nk] = v
        old_keys.append(k)
    for k in old_keys:
        del mydict[k]


def compute_perfdata_stats(perfdata, prefix='upload'):
=======
def compute_perfdata_stats(perfdata, prefix='upload.'):
>>>>>>> 0ac2da3e
    """
    Compute extra statistics from a dictionary of performance data.
    """
    rawx_perfdata = perfdata.get('rawx')
    if not rawx_perfdata:
        return
    tot = stot = count = 0
    for k, v in rawx_perfdata.items():
        if k.startswith(prefix):
            tot += v
            stot += v ** 2
            count += 1
    avg = tot/count
    sdev = sqrt(stot/count - avg**2)
    rawx_perfdata[prefix + 'AVG'] = avg
    rawx_perfdata[prefix + 'SD'] = sdev
    rawx_perfdata[prefix + 'RSD'] = sdev/avg<|MERGE_RESOLUTION|>--- conflicted
+++ resolved
@@ -13,12 +13,9 @@
 # You should have received a copy of the GNU Lesser General Public
 # License along with this library.
 
-<<<<<<< HEAD
 from __future__ import print_function
 
-=======
 import ctypes
->>>>>>> 0ac2da3e
 import os
 import grp
 import pwd
@@ -466,12 +463,8 @@
         except OSError as exc:
             from sys import stderr
             from time import time
-<<<<<<< HEAD
-            print("Failed to load oio_ext_monotonic_time(): %s" % exc,
+            print("Failed to load clock_gettime(): %s" % exc,
                   file=stderr)
-=======
-            print >>stderr, "Failed to load clock_gettime(): %s" % exc
->>>>>>> 0ac2da3e
             __MONOTONIC_TIME = time
 
     return __MONOTONIC_TIME()
@@ -502,7 +495,6 @@
         kwargs['deadline'] = timeout_to_deadline(to)
 
 
-<<<<<<< HEAD
 def lower_dict_keys(mydict):
     """Convert all dict keys to lower case."""
     old_keys = list()
@@ -516,10 +508,7 @@
         del mydict[k]
 
 
-def compute_perfdata_stats(perfdata, prefix='upload'):
-=======
 def compute_perfdata_stats(perfdata, prefix='upload.'):
->>>>>>> 0ac2da3e
     """
     Compute extra statistics from a dictionary of performance data.
     """
