<<<<<<< HEAD
# Copyright (C) 2018-2020 OpenIO SAS, as part of OpenIO SDS
=======
# Copyright (C) 2018-2019 OpenIO SAS, as part of OpenIO SDS
>>>>>>> 83104ac7
#
# This library is free software; you can redistribute it and/or
# modify it under the terms of the GNU Lesser General Public
# License as published by the Free Software Foundation; either
# version 3.0 of the License, or (at your option) any later version.
#
# This library is distributed in the hope that it will be useful,
# but WITHOUT ANY WARRANTY; without even the implied warranty of
# MERCHANTABILITY or FITNESS FOR A PARTICULAR PURPOSE.  See the GNU
# Lesser General Public License for more details.
#
# You should have received a copy of the GNU Lesser General Public
# License along with this library.

from collections import defaultdict

from oio.directory.admin import AdminClient
from oio.rdir.client import RdirClient
from oio.conscience.client import ConscienceClient
from oio.common.exceptions import OioException, ServiceBusy
from oio.common.logger import get_logger


class MetaMapping(object):
    """Represents the content of the meta_n0 database"""

    def __init__(self, conf, service_types,
                 admin_client=None, conscience_client=None, logger=None,
                 rdir_client=None, **kwargs):
        self.conf = conf
        self._admin = admin_client
        self._conscience = conscience_client
        self._rdir = rdir_client
        self.logger = logger or get_logger(self.conf)
        self.raw_services_by_base = defaultdict(list)
        self.services_by_base = dict()
        self.services_by_service_type = dict()
        for svc_type in service_types:
            self.services_by_service_type[svc_type] = dict()
        self.reset()

    @property
    def admin(self):
        if not self._admin:
            self._admin = AdminClient(self.conf)
        return self._admin

    @property
    def conscience(self):
        if not self._conscience:
            self._conscience = ConscienceClient(self.conf)
        return self._conscience

    @property
    def rdir(self):
        if not self._rdir:
            self._rdir = RdirClient(self.conf)
        return self._rdir

    def reset(self):
        """
        Reset the base allocations and reload the services from Conscience.
        """
        self.services_by_base.clear()
        for svc_type in self.services_by_service_type.keys():
            self.services_by_service_type[svc_type].clear()
            for svc in self.conscience.all_services(svc_type):
                service_id = svc["tags"].get('tag.service_id', None)
                if service_id:
                    self.services_by_service_type[svc_type][service_id] = svc
                else:
                    self.services_by_service_type[svc_type][svc["addr"]] = svc

    @staticmethod
    def get_cid_and_seq(base):
        len_base = len(base)
        if len_base > 64:
            try:
                if base[64] != '.':
                    raise ValueError()
                seq = int(base[65:])
                return (base[:64], seq)
            except ValueError:
                raise ValueError('Bad format for the base name: %s'
                                 % base)
        else:
            return (base.ljust(64, '0'), None)

    def _get_old_peers_by_base(self, base):
        raise NotImplementedError()

    def _get_peers_by_base(self, base):
        raise NotImplementedError()

    def _get_service_type_by_base(self, base):
        raise NotImplementedError()

    def _apply_copy_bases(self, moved, **kwargs):
        """Step 1 of base reassignation algorithm."""
        moved_ok = list()
        for base in moved:
            peers = self._get_peers_by_base(base)
            old_peers = self._get_old_peers_by_base(base)
            new_peers = [v for v in peers if v not in old_peers]
            self.logger.info("old: %s, new: %s", old_peers, new_peers)
            service_type = self._get_service_type_by_base(base)
            cid, _ = self.get_cid_and_seq(base)
            try:
                self.admin.set_peers(service_type, cid=cid, peers=peers)
                all_peers_ok = True
                for svc_to in new_peers:
                    this_peer_ok = False
                    for svc_from in old_peers:
                        self.logger.info("Copying base %s from %s to %s",
                                         base, svc_from, svc_to)
                        try:
                            self.admin.copy_base_from(
                                service_type, cid=cid,
                                svc_from=svc_from, svc_to=svc_to)
                            this_peer_ok = True
                            break
                        except OioException:
                            self.logger.warn(
                                "Failed to copy base %s to %s",
                                base, svc_to)
                    if not this_peer_ok:
                        all_peers_ok = False
                if all_peers_ok:
                    moved_ok.append(base)
            except ServiceBusy:
                self.logger.warn('Failed to set peers to %s for base %s',
                                 peers, base)
        return moved_ok

    def _apply_link_services(self, moved_ok, **kwargs):
        """Step 2 of base reassignation algorithm."""
        raise NotImplementedError()

    def _apply_reset_elections(self, moved_ok, **kwargs):
        """Step 3 of base reassignation algorithm."""
        for base in moved_ok:
            peers = self._get_peers_by_base(base)
            old_peers = self._get_old_peers_by_base(base)
            no_longer_used = [v for v in old_peers if v not in peers]
            service_type = self._get_service_type_by_base(base)
            cid, _ = self.get_cid_and_seq(base)
            if no_longer_used:
                # Pre-leave elections to avoid GETVERS targeting the old peer,
                # because the cache of peers in each election is cleared when
                # restarting the FSM.
                try:
                    self.admin.election_leave(service_type, cid=cid)
                except OioException as exc:
                    self.logger.warn(
                        "Failed to reset the election before deleting of "
                        "%s: %s",
                        cid, exc)
                try:
                    self.admin.remove_base(service_type, cid=cid,
                                           service_id=no_longer_used)
                except OioException as exc:
                    self.logger.warn(
                        "Failed to remove the base %s (%s): %s",
                        cid, no_longer_used.join(','), exc)
            try:
                self.admin.election_leave(service_type, cid=cid)
                election = self.admin.election_status(service_type, cid=cid)
                for svc, status in election['peers'].items():
                    if status['status']['status'] not in (200, 303):
                        self.logger.warn("Election not started for %s: %s",
                                         svc, status)
            except OioException as exc:
                self.logger.warn(
                    "Failed to get election status for base %s: %s",
                    cid, exc)

    def apply(self, moved=None, **kwargs):
        """
        Upload the current mapping to the meta_n0 services, and set peers
        accordingly in meta_n1 databases.

        :param moved: list of bases that have moved.
        """
        if moved:
            moved_ok = self._apply_copy_bases(moved, **kwargs)
        else:
            moved_ok = list()
        self._apply_link_services(moved_ok, **kwargs)
        self._apply_reset_elections(moved_ok, **kwargs)
        return moved_ok<|MERGE_RESOLUTION|>--- conflicted
+++ resolved
@@ -1,8 +1,5 @@
-<<<<<<< HEAD
 # Copyright (C) 2018-2020 OpenIO SAS, as part of OpenIO SDS
-=======
-# Copyright (C) 2018-2019 OpenIO SAS, as part of OpenIO SDS
->>>>>>> 83104ac7
+# Copyright (C) 2021 OVH SAS
 #
 # This library is free software; you can redistribute it and/or
 # modify it under the terms of the GNU Lesser General Public
