--- conflicted
+++ resolved
@@ -83,11 +83,6 @@
             self.rebuild_writer = csv.writer(fd, delimiter='|')
 
         conf = {'namespace': namespace}
-<<<<<<< HEAD
-        self.account_client = AccountClient(conf)
-        self.container_client = ContainerClient(conf)
-        self.blob_client = BlobClient(conf=conf)
-=======
         self.account_client = AccountClient(
             conf,
             max_retries=request_attempts - 1)
@@ -95,8 +90,7 @@
             conf,
             max_retries=request_attempts - 1,
             request_attempts=request_attempts)
-        self.blob_client = BlobClient()
->>>>>>> ef0080d3
+        self.blob_client = BlobClient(conf=conf)
 
         self.accounts_checked = 0
         self.containers_checked = 0
