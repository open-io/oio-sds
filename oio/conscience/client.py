from oio.common.client import Client
from oio.common.exceptions import OioException
from oio.common.utils import json


class ConscienceClient(Client):
    def __init__(self, conf, **kwargs):
        super(ConscienceClient, self).__init__(conf, **kwargs)

    def _make_uri(self, api):
        uri = 'v3.0/%s/%s' % (self.ns, api)
        return uri

    def next_instances(self, pool, **kwargs):
        """
        Get the next service instances from the specified pool.
        Available options:
        - size:   number of services to get
        - slot:   comma-separated list of slots to poll
        """
        uri = self._make_uri('lb/choose')
        params = {'type': pool}
        params.update(kwargs)
        resp, body = self._request('GET', uri, params=params)
        if resp.status_code == 200:
            return body
        else:
            raise OioException(
                'ERROR while getting next instance %s' % pool)

    def next_instance(self, pool):
        """Get the next service instance from the specified pool"""
        return self.next_instances(pool, size=1)[0]

    def all_services(self, type_):
        uri = self._make_uri("conscience/list")
        params = {'type': type_}
        resp, body = self._request('GET', uri, params=params)
        if resp.status_code == 200:
            return body
        else:
            # FIXME: add resp error message
            raise OioException("ERROR while getting list of %s services"
                               % type_)

<<<<<<< HEAD
    def local_services(self):
        uri = self._make_uri("local/list")
        resp, body = self._request('GET', uri)
        if resp.status_code == 200:
            return body
        else:
            # FIXME: add resp error message
            raise OioException("ERROR while getting list of %s services")
=======
    def service_types(self):
        uri = self._make_uri("conscience/info")
        params = {'what': 'types'}
        resp, body = self._request('GET', uri, params=params)
        if resp.status_code == 200:
            return body
        else:
            raise OioException("ERROR while getting services types: %s" %
                               resp.text)
>>>>>>> 00049adc

    def register(self, pool, service_definition):
        uri = self._make_uri('conscience/register')
        data = json.dumps(service_definition)
        resp, body = self._request('POST', uri, data=data)

    def info(self):
        uri = self._make_uri("conscience/info")
        resp, body = self._request("GET", uri)
        return body

    def unlock_score(self, infos_srv):
        uri = self._make_uri("conscience/unlock")
        resp, body = self._request('POST', uri, data=json.dumps(infos_srv))

    def flush(self, srv_type):
        type_dic = {'type': srv_type}
        uri = self._make_uri('conscience/flush')
        resp, body = self._request('POST', uri, params=type_dic)<|MERGE_RESOLUTION|>--- conflicted
+++ resolved
@@ -39,20 +39,18 @@
         if resp.status_code == 200:
             return body
         else:
-            # FIXME: add resp error message
-            raise OioException("ERROR while getting list of %s services"
-                               % type_)
+            raise OioException("failed to get list of %s services: %s"
+                               % (type_, resp.text))
 
-<<<<<<< HEAD
     def local_services(self):
         uri = self._make_uri("local/list")
         resp, body = self._request('GET', uri)
         if resp.status_code == 200:
             return body
         else:
-            # FIXME: add resp error message
-            raise OioException("ERROR while getting list of %s services")
-=======
+            raise OioException("failed to get list of local services: %s" %
+                               resp.text)
+
     def service_types(self):
         uri = self._make_uri("conscience/info")
         params = {'what': 'types'}
@@ -62,7 +60,6 @@
         else:
             raise OioException("ERROR while getting services types: %s" %
                                resp.text)
->>>>>>> 00049adc
 
     def register(self, pool, service_definition):
         uri = self._make_uri('conscience/register')
