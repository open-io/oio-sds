# Copyright (C) 2015-2018 OpenIO SAS, as part of OpenIO SDS
#
# This program is free software: you can redistribute it and/or modify
# it under the terms of the GNU Affero General Public License as
# published by the Free Software Foundation, either version 3 of the
# License, or (at your option) any later version.
#
# This program is distributed in the hope that it will be useful,
# but WITHOUT ANY WARRANTY; without even the implied warranty of
# MERCHANTABILITY or FITNESS FOR A PARTICULAR PURPOSE.  See the
# GNU Affero General Public License for more details.
#
# You should have received a copy of the GNU Affero General Public License
# along with this program.  If not, see <http://www.gnu.org/licenses/>.

from oio.api.base import HttpApi
from oio.common.exceptions import ClientException, NotFound, VolumeException
from oio.common.exceptions import ServiceUnavailable, ServerException
<<<<<<< HEAD
from oio.common.exceptions import OioNetworkException
from oio.common.utils import request_id
from oio.common.logger import get_logger
=======
from oio.common.exceptions import OioNetworkException, OioException
from oio.common.utils import get_logger, group_chunk_errors, oio_reraise
>>>>>>> 729341f0
from oio.conscience.client import ConscienceClient
from oio.directory.client import DirectoryClient
from time import sleep


RDIR_ACCT = '_RDIR'

# Special target that will match any service from the "known" service list
JOKER_SVC_TARGET = '__any_slot'


def _make_id(ns, type_, addr):
    return "%s|%s|%s" % (ns, type_, addr)


def _filter_rdir_host(allsrv):
    for srv in allsrv.get('srv', {}):
        if srv['type'] == 'rdir':
            return srv['host']
    raise NotFound("No rdir service found in %s" % (allsrv, ))


class RdirDispatcher(object):
    def __init__(self, conf, **kwargs):
        self.conf = conf
        self.ns = conf['namespace']
        self.logger = get_logger(conf)
        self.directory = DirectoryClient(conf, logger=self.logger, **kwargs)
        self.rdir = RdirClient(conf, logger=self.logger, **kwargs)
        self._cs = None

    @property
    def cs(self):
        if not self._cs:
            self._cs = ConscienceClient(self.conf, logger=self.logger)
        return self._cs

    def get_assignation(self, **kwargs):
        all_rawx = self.cs.all_services('rawx', **kwargs)
        all_rdir = self.cs.all_services('rdir', True, **kwargs)
        by_id = {_make_id(self.ns, 'rdir', x['addr']): x
                 for x in all_rdir}

        for rawx in all_rawx:
            try:
<<<<<<< HEAD
                ref = rawx.get('tags', {}).get('tag.service_id')
                resp = self.directory.list(RDIR_ACCT, ref or rawx['addr'],
=======
                resp = self.directory.list(RDIR_ACCT, rawx['addr'],
>>>>>>> 729341f0
                                           service_type='rdir',
                                           **kwargs)
                rdir_host = _filter_rdir_host(resp)
                try:
                    rawx['rdir'] = by_id[_make_id(self.ns, 'rdir', rdir_host)]
                except KeyError:
                    self.logger.warn("rdir %s linked to rawx %s seems down",
                                     rdir_host, rawx['addr'])
                    rawx['rdir'] = {"addr": rdir_host, "tags": dict()}
                    by_id[_make_id(self.ns, 'rdir', rdir_host)] = rawx['rdir']
            except NotFound:
                self.logger.info("No rdir linked to %s", rawx['addr'])
            except OioException as exc:
                self.logger.warn('Failed to get rdir linked to %s: %s',
                                 rawx['addr'], exc)
        return all_rawx, all_rdir

    def assign_all_rawx(self, max_per_rdir=None, **kwargs):
        """
        Find a rdir service for all rawx that don't have one already.

        :param max_per_rdir: maximum number or rawx services that an rdir
                             can be linked to
        :type max_per_rdir: `int`
        """
        all_rawx = self.cs.all_services('rawx', **kwargs)
        all_rdir = self.cs.all_services('rdir', True, **kwargs)
        if len(all_rdir) <= 0:
            raise ServiceUnavailable("No rdir service found in %s" % self.ns)

        by_id = {_make_id(self.ns, 'rdir', x['addr']): x
                 for x in all_rdir}

        errors = list()
        for rawx in all_rawx:
            rawx_id = rawx['tags'].get('tag.service_id', rawx['addr'])
            try:
                # Verify that there is no rdir linked
                resp = self.directory.list(RDIR_ACCT, rawx_id,
                                           service_type='rdir', **kwargs)
                rdir_host = _filter_rdir_host(resp)
                try:
                    rawx['rdir'] = by_id[_make_id(self.ns, 'rdir', rdir_host)]
                except KeyError:
                    self.logger.warn("rdir %s linked to rawx %s seems down",
<<<<<<< HEAD
                                     rdir_host, rawx_id)
            except (NotFound, ClientException):
                rdir = self._smart_link_rdir(rawx_id, all_rdir,
                                             max_per_rdir, **kwargs)
=======
                                     rdir_host, rawx['addr'])
            except NotFound:
                try:
                    rdir = self._smart_link_rdir(rawx['addr'], all_rdir,
                                                 max_per_rdir=max_per_rdir,
                                                 **kwargs)
                except OioException as exc:
                    self.logger.warn("Failed to link an rdir to rawx %s: %s",
                                     rawx['addr'], exc)
                    errors.append((rawx['addr'], exc))
                    continue
>>>>>>> 729341f0
                n_bases = by_id[rdir]['tags'].get("stat.opened_db_count", 0)
                by_id[rdir]['tags']["stat.opened_db_count"] = n_bases + 1
                rawx['rdir'] = by_id[rdir]
            except OioException as exc:
                self.logger.warn("Failed to check rdir linked to rawx %s "
                                 "(thus won't try to make the link): %s",
                                 rawx['addr'], exc)
                errors.append((rawx['addr'], exc))
        if errors:
            # group_chunk_errors is flexible enough to accept service addresses
            errors = group_chunk_errors(errors)
            if len(errors) == 1:
                err, addrs = errors.popitem()
                oio_reraise(type(err), err, str(addrs))
            else:
                raise OioException('Several errors encountered: %s' %
                                   errors)
        return all_rawx

    def _smart_link_rdir(self, volume_id, all_rdir, max_per_rdir=None,
                         max_attempts=7, **kwargs):
        """
        Force the load balancer to avoid services that already host more
        bases than the average (or more than `max_per_rdir`)
        while selecting rdir services.
        """
        opened_db = [x['tags'].get('stat.opened_db_count', 0) for x in all_rdir
                     if x['score'] > 0]
        if len(opened_db) <= 0:
            raise ServiceUnavailable(
                    "No valid rdir service found in %s" % self.ns)
        if not max_per_rdir:
            upper_limit = sum(opened_db) / float(len(opened_db))
        else:
            upper_limit = max_per_rdir - 1
        avoids = [_make_id(self.ns, "rdir", x['addr'])
                  for x in all_rdir
                  if x['score'] > 0 and
                  x['tags'].get('stat.opened_db_count', 0) > upper_limit]
        known = [_make_id(self.ns, "rawx", volume_id)]
        try:
            polled = self._poll_rdir(avoid=avoids, known=known, **kwargs)
        except ClientException as exc:
            if exc.status != 481 or max_per_rdir:
                raise
            # Retry without `avoids`, hoping the next iteration will rebalance
            polled = self._poll_rdir(known=known, **kwargs)

        # Associate the rdir to the rawx
        forced = {'host': polled['addr'], 'type': 'rdir',
                  'seq': 1, 'args': "", 'id': polled['id']}
        for i in range(max_attempts):
            try:
                self.directory.force(RDIR_ACCT, volume_id, 'rdir',
                                     forced, autocreate=True, **kwargs)
                break
            except ClientException as ex:
                # Already done
                done = (455, )
                if ex.status in done:
                    break
                if ex.message.startswith(
                        'META1 error: (SQLITE_CONSTRAINT) '
                        'UNIQUE constraint failed'):
                    self.logger.info(
                            "Ignored exception (already0): %s", ex)
                    break
                if ex.message.startswith(
                        'META1 error: (SQLITE_CONSTRAINT) '
                        'columns cid, srvtype, seq are not unique'):
                    self.logger.info(
                            "Ignored exception (already1): %s", ex)
                    break
                # Manage several unretriable errors
                retry = (406, 450, 503, 504)
                if ex.status >= 400 and ex.status not in retry:
                    raise
                # Monotonic backoff (retriable and net erorrs)
                if i < max_attempts - 1:
                    sleep(i * 1.0)
                    continue
                # Too many attempts
                raise

        # Do the creation in the rdir itself
        try:
            self.rdir.create(volume_id, **kwargs)
        except Exception as exc:
            self.logger.warn("Failed to create database for %s on %s: %s",
                             volume_id, polled['addr'], exc)
        return polled['id']

    def _poll_rdir(self, avoid=None, known=None, **kwargs):
        """Call the special rdir service pool (created if missing)"""
        try:
            svcs = self.cs.poll('__rawx_rdir', avoid=avoid, known=known,
                                **kwargs)
        except ClientException as exc:
            if exc.status != 400:
                raise
            self.cs.lb.create_pool(
                '__rawx_rdir', ((1, JOKER_SVC_TARGET), (1, 'rdir')),
                **kwargs)
            svcs = self.cs.poll('__rawx_rdir', avoid=avoid, known=known,
                                **kwargs)
        for svc in svcs:
            # FIXME: we should include the service type in a dedicated field
            if 'rdir' in svc['id']:
                return svc
        raise ServerException("LB returned incoherent result: %s" % svcs)


class RdirClient(HttpApi):
    """
    Client class for rdir services.
    """

    def __init__(self, conf, **kwargs):
        super(RdirClient, self).__init__(conf, **kwargs)
        self.directory = DirectoryClient(conf, **kwargs)
        self._addr_cache = dict()

    def _clear_cache(self, volume_id):
        self._addr_cache.pop(volume_id, None)

    def _get_rdir_addr(self, volume_id, req_id=None):
        # Initial lookup in the cache
        if volume_id in self._addr_cache:
            return self._addr_cache[volume_id]
        # Not cached, try a direct lookup
        try:
            headers = {'X-oio-req-id': req_id or request_id()}
            resp = self.directory.list(RDIR_ACCT, volume_id,
                                       service_type='rdir',
                                       headers=headers)
            host = _filter_rdir_host(resp)
            # Add the new service to the cache
            self._addr_cache[volume_id] = host
            return host
        except NotFound:
            raise VolumeException('No rdir assigned to volume %s' % volume_id)

    def _make_uri(self, action, volume_id, req_id=None):
        rdir_host = self._get_rdir_addr(volume_id, req_id)
        return 'http://%s/v1/rdir/%s' % (rdir_host, action)

    def _rdir_request(self, volume, method, action, create=False, **kwargs):
        params = {'vol': volume}
        if create:
            params['create'] = '1'
        uri = self._make_uri(action, volume, req_id=kwargs.get('X-oio-req-id'))
        try:
            resp, body = self._direct_request(method, uri, params=params,
                                              **kwargs)
        except OioNetworkException:
            self._clear_cache(volume)
            raise

        return resp, body

    def create(self, volume_id, **kwargs):
        """Create the database for `volume_id` on the appropriate rdir"""
        self._rdir_request(volume_id, 'POST', 'create', **kwargs)

    def chunk_push(self, volume_id, container_id, content_id, chunk_id,
                   **data):
        """Reference a chunk in the reverse directory"""
        body = {'container_id': container_id,
                'content_id': content_id,
                'chunk_id': chunk_id}

        for key, value in data.iteritems():
            body[key] = value

        self._rdir_request(volume_id, 'POST', 'push', create=True,
                           json=body)

    def chunk_delete(self, volume_id, container_id, content_id, chunk_id):
        """Unreference a chunk from the reverse directory"""
        body = {'container_id': container_id,
                'content_id': content_id,
                'chunk_id': chunk_id}

        self._rdir_request(volume_id, 'DELETE', 'delete', json=body)

    def chunk_fetch(self, volume, limit=100, rebuild=False,
                    container_id=None, max_attempts=3):
        """
        Fetch the list of chunks belonging to the specified volume.

        :param volume: the volume to get chunks from
        :type volume: `str`
        :param limit: maximum number of results to return
        :type limit: `int`
        :param rebuild:
        :type rebuild: `bool`
        :keyword container_id: get only chunks belonging to
           the specified container
        :type container_id: `str`
        """
        req_body = {'limit': limit}
        if rebuild:
            req_body['rebuild'] = True
        if container_id:
            req_body['container_id'] = container_id

        while True:
            for i in range(max_attempts):
                try:
                    resp, resp_body = self._rdir_request(
                        volume, 'POST', 'fetch', json=req_body)
                    break
                except OioNetworkException:
                    # Monotonic backoff
                    if i < max_attempts - 1:
                        sleep(i * 1.0)
                        continue
                    # Too many attempts
                    raise
            if len(resp_body) == 0:
                break
            for (key, value) in resp_body:
                container, content, chunk = key.split('|')
                yield container, content, chunk, value
            req_body['start_after'] = key

    def admin_incident_set(self, volume, date):
        body = {'date': int(float(date))}
        self._rdir_request(volume, 'POST', 'admin/incident', json=body)

    def admin_incident_get(self, volume):
        resp, resp_body = self._rdir_request(volume, 'GET',
                                             'admin/incident')
        return resp_body.get('date')

    def admin_lock(self, volume, who):
        body = {'who': who}

        self._rdir_request(volume, 'POST', 'admin/lock', json=body)

    def admin_unlock(self, volume):
        self._rdir_request(volume, 'POST', 'admin/unlock')

    def admin_show(self, volume):
        resp, resp_body = self._rdir_request(volume, 'GET', 'admin/show')
        return resp_body

    def admin_clear(self, volume, clear_all=False):
        body = {'all': clear_all}
        resp, resp_body = self._rdir_request(
            volume, 'POST', 'admin/clear', json=body)
        return resp_body

    def status(self, volume):
        resp, resp_body = self._rdir_request(volume, 'GET', 'status')
        return resp_body<|MERGE_RESOLUTION|>--- conflicted
+++ resolved
@@ -16,14 +16,10 @@
 from oio.api.base import HttpApi
 from oio.common.exceptions import ClientException, NotFound, VolumeException
 from oio.common.exceptions import ServiceUnavailable, ServerException
-<<<<<<< HEAD
-from oio.common.exceptions import OioNetworkException
-from oio.common.utils import request_id
+from oio.common.exceptions import OioNetworkException, OioException, \
+    reraise as oio_reraise
+from oio.common.utils import group_chunk_errors, request_id
 from oio.common.logger import get_logger
-=======
-from oio.common.exceptions import OioNetworkException, OioException
-from oio.common.utils import get_logger, group_chunk_errors, oio_reraise
->>>>>>> 729341f0
 from oio.conscience.client import ConscienceClient
 from oio.directory.client import DirectoryClient
 from time import sleep
@@ -69,12 +65,8 @@
 
         for rawx in all_rawx:
             try:
-<<<<<<< HEAD
                 ref = rawx.get('tags', {}).get('tag.service_id')
                 resp = self.directory.list(RDIR_ACCT, ref or rawx['addr'],
-=======
-                resp = self.directory.list(RDIR_ACCT, rawx['addr'],
->>>>>>> 729341f0
                                            service_type='rdir',
                                            **kwargs)
                 rdir_host = _filter_rdir_host(resp)
@@ -120,16 +112,10 @@
                     rawx['rdir'] = by_id[_make_id(self.ns, 'rdir', rdir_host)]
                 except KeyError:
                     self.logger.warn("rdir %s linked to rawx %s seems down",
-<<<<<<< HEAD
-                                     rdir_host, rawx_id)
-            except (NotFound, ClientException):
-                rdir = self._smart_link_rdir(rawx_id, all_rdir,
-                                             max_per_rdir, **kwargs)
-=======
                                      rdir_host, rawx['addr'])
             except NotFound:
                 try:
-                    rdir = self._smart_link_rdir(rawx['addr'], all_rdir,
+                    rdir = self._smart_link_rdir(rawx_id, all_rdir,
                                                  max_per_rdir=max_per_rdir,
                                                  **kwargs)
                 except OioException as exc:
@@ -137,7 +123,6 @@
                                      rawx['addr'], exc)
                     errors.append((rawx['addr'], exc))
                     continue
->>>>>>> 729341f0
                 n_bases = by_id[rdir]['tags'].get("stat.opened_db_count", 0)
                 by_id[rdir]['tags']["stat.opened_db_count"] = n_bases + 1
                 rawx['rdir'] = by_id[rdir]
