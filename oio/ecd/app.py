# Copyright (C) 2016-2020 OpenIO SAS, as part of OpenIO SDS
#
# This library is free software; you can redistribute it and/or
# modify it under the terms of the GNU Lesser General Public
# License as published by the Free Software Foundation; either
# version 3.0 of the License, or (at your option) any later version.
#
# This library is distributed in the hope that it will be useful,
# but WITHOUT ANY WARRANTY; without even the implied warranty of
# MERCHANTABILITY or FITNESS FOR A PARTICULAR PURPOSE.  See the GNU
# Lesser General Public License for more details.
#
# You should have received a copy of the GNU Lesser General Public
# License along with this library.

from six.moves import range
from six.moves.urllib_parse import unquote
from hashlib import md5

from werkzeug.exceptions import BadRequest
from werkzeug.routing import Map, Rule
from werkzeug.wrappers import Response

from oio.common.constants import REQID_HEADER
from oio.common.storage_method import STORAGE_METHODS
from oio.common.utils import request_id
from oio.api.ec import EcMetachunkWriter, ECChunkDownloadHandler
from oio.api.replication import ReplicatedMetachunkWriter
from oio.api.io import ChunkReader
from oio.common.wsgi import WerkzeugApp

SYS_PREFIX = 'x-oio-chunk-meta-'

sys_headers = {
    'chunk_pos': '%schunk-pos' % SYS_PREFIX,
    'nb_chunks': '%schunks-nb' % SYS_PREFIX,
    'chunk_size': '%schunk-size' % SYS_PREFIX,
    'content_id': '%scontent-id' % SYS_PREFIX,
    'content_mime_type': '%scontent-mime-type' % SYS_PREFIX,
    'content_length': '%scontent-length' % SYS_PREFIX,
    'content_chunkmethod': '%scontent-chunk-method' % SYS_PREFIX,
    'content_path': '%scontent-path' % SYS_PREFIX,
    'content_chunksnb': '%scontent-chunksnb' % SYS_PREFIX,
    'content_hash': '%scontent-hash' % SYS_PREFIX,
    'content_version': '%scontent-version' % SYS_PREFIX,
    'content_policy': '%scontent-storage-policy' % SYS_PREFIX,
    'container_id': '%scontainer-id' % SYS_PREFIX,
    'oio_version': '%soio-version' % SYS_PREFIX,
    'full_path': '%sfull-path' % SYS_PREFIX
}


def safe_get_header(request, key, default=None):
    """
    Get a header from request, raise BadRequest if missing
    and there is no default.
    """
    # Do not trap: if key is missing, it's not a bad request,
    # it's a programming error.
    pkey = sys_headers[key]
    try:
        return request.headers[pkey]
    except KeyError:
        if default:
            return default
        raise BadRequest("Missing header '%s'" % pkey)


def load_sysmeta(request):
    sysmeta = dict()
    sysmeta['id'] = safe_get_header(request, 'content_id')
    sysmeta['version'] = safe_get_header(request, 'content_version')
    sysmeta['content_path'] = unquote(safe_get_header(request, 'content_path'))
    sysmeta['content_length'] = safe_get_header(request, 'content_length', "0")
    sysmeta['chunk_method'] = safe_get_header(request, 'content_chunkmethod')
    sysmeta['mime_type'] = safe_get_header(request, 'content_mime_type')
    sysmeta['policy'] = safe_get_header(request, 'content_policy')
    sysmeta['content_chunksnb'] = safe_get_header(request,
                                                  'content_chunksnb', "1")
    sysmeta['container_id'] = safe_get_header(request, 'container_id')
    sysmeta['full_path'] = safe_get_header(request, 'full_path')
    sysmeta['oio_version'] = safe_get_header(request, 'oio_version')
    return sysmeta


def load_meta_chunk(request, nb_chunks, pos=None):
    h = request.headers
    meta_chunk = []
    for i in range(nb_chunks):
        try:
            chunk_url = h['%schunk-%s' % (SYS_PREFIX, i)]
        except KeyError:
            # Missing chunk
            continue
        chunk_pos = '%s.%d' % (pos, i) if pos else str(i)
        chunk = {
            'url': chunk_url,
            'pos': chunk_pos,
            'num': i
        }
        meta_chunk.append(chunk)
    return meta_chunk


def part_iter_to_bytes_iter(stream):
    try:
        for part_info in stream:
            for dat in part_info['iter']:
                yield dat
    finally:
        # This must be done in a finally block to handle the case
        # when the reader does not read until the end of the stream.
        stream.close()


class ECD(WerkzeugApp):
    def __init__(self, conf):
        self.conf = conf
        self.url_map = Map([
            Rule('/', endpoint='metachunk'),
        ])
        super(ECD, self).__init__(self.url_map)

    def write_ec_meta_chunk(self, source, size, storage_method, sysmeta,
                            meta_chunk, reqid):
        meta_checksum = md5()
        handler = EcMetachunkWriter(sysmeta, meta_chunk, meta_checksum,
                                    storage_method, reqid=reqid)
        bytes_transferred, checksum, chunks = handler.stream(source, size)
        return Response("OK")

    def write_repli_meta_chunk(self, source, size, storage_method, sysmeta,
                               meta_chunk):
        meta_checksum = md5()
        handler = ReplicatedMetachunkWriter(
                sysmeta, meta_chunk, meta_checksum,
                storage_method=storage_method)
        bytes_transferred, checksum, chunks = handler.stream(source, size)
        return Response("OK")

    def read_ec_meta_chunk(self, storage_method, meta_chunk,
                           meta_start=None, meta_end=None, reqid=None):
        headers = {}
        handler = ECChunkDownloadHandler(storage_method, meta_chunk,
                                         meta_start, meta_end, headers,
                                         reqid=reqid)
        stream = handler.get_stream()
        return Response(part_iter_to_bytes_iter(stream), 200)

    def read_meta_chunk(self, storage_method, meta_chunk,
                        headers={}):
        handler = ChunkReader(meta_chunk, None, headers)
        stream = handler.get_iter()
        return Response(part_iter_to_bytes_iter(stream), 200)

    def _on_metachunk_PUT(self, req):
        source = req.input_stream
        size = req.content_length
        sysmeta = load_sysmeta(req)
        storage_method = STORAGE_METHODS.load(sysmeta['chunk_method'])
        reqid = req.headers.get(REQID_HEADER, request_id("ECD-"))

        if storage_method.ec:
            nb_chunks = (storage_method.ec_nb_data +
                         storage_method.ec_nb_parity)
            pos = safe_get_header(req, 'chunk_pos')
            meta_chunk = load_meta_chunk(req, nb_chunks, pos)
            return self.write_ec_meta_chunk(source, size, storage_method,
                                            sysmeta, meta_chunk, reqid=reqid)

        else:
            # FIXME: check and fix size
            nb_chunks = int(sysmeta['content_chunksnb'])
            meta_chunk = load_meta_chunk(req, nb_chunks)
            return self.write_repli_meta_chunk(source, size,
                                               storage_method, sysmeta,
                                               meta_chunk)

    def _on_metachunk_GET(self, req):
        chunk_method = safe_get_header(req, 'content_chunkmethod')
        storage_method = STORAGE_METHODS.load(chunk_method)
        reqid = req.headers.get(REQID_HEADER, request_id("ECD-"))
        if req.range and req.range.ranges:
            # Werkzeug give us non-inclusive ranges, but we use inclusive
            start = req.range.ranges[0][0]
            if req.range.ranges[0][1] is not None:
                end = req.range.ranges[0][1] - 1
            else:
                end = None
            my_range = (start, end)
        else:
            my_range = (None, None)

        if storage_method.ec:
            nb_chunks = storage_method.ec_nb_data + \
                storage_method.ec_nb_parity
            meta_chunk = load_meta_chunk(req, nb_chunks)
            meta_chunk[0]['size'] = \
                int(safe_get_header(req, 'chunk_size'))
            return self.read_ec_meta_chunk(storage_method, meta_chunk,
<<<<<<< HEAD
                                           my_range[0], my_range[1])
=======
                                           my_range[0], my_range[1],
                                           reqid=reqid)
        elif storage_method.backblaze:
            meta_chunk = load_meta_chunk(req, 1)
            return self.read_backblaze_meta_chunk(req, storage_method,
                                                  meta_chunk,
                                                  my_range[0], my_range[1])
>>>>>>> 9fd9644e
        else:
            nb_chunks = int(safe_get_header(req, 'content_chunksnb'))
            meta_chunk = load_meta_chunk(req, nb_chunks)
            headers = dict()
            if req.range and req.range.ranges:
                headers['Range'] = req.range.to_header()
            return self.read_meta_chunk(storage_method, meta_chunk,
                                        headers)

    def on_metachunk(self, req):
        if req.method == 'PUT':
            return self._on_metachunk_PUT(req)
        elif req.method == 'GET':
            return self._on_metachunk_GET(req)
        else:
            return Response(status=403)


def create_app(conf={}):
    app = ECD(conf)
    return app


if __name__ == '__main__':
    from werkzeug.serving import run_simple
    run_simple('127.0.0.1', 5000, create_app(),
               use_debugger=True, use_reloader=True)<|MERGE_RESOLUTION|>--- conflicted
+++ resolved
@@ -198,17 +198,8 @@
             meta_chunk[0]['size'] = \
                 int(safe_get_header(req, 'chunk_size'))
             return self.read_ec_meta_chunk(storage_method, meta_chunk,
-<<<<<<< HEAD
-                                           my_range[0], my_range[1])
-=======
                                            my_range[0], my_range[1],
                                            reqid=reqid)
-        elif storage_method.backblaze:
-            meta_chunk = load_meta_chunk(req, 1)
-            return self.read_backblaze_meta_chunk(req, storage_method,
-                                                  meta_chunk,
-                                                  my_range[0], my_range[1])
->>>>>>> 9fd9644e
         else:
             nb_chunks = int(safe_get_header(req, 'content_chunksnb'))
             meta_chunk = load_meta_chunk(req, nb_chunks)
