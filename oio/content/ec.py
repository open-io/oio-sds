--- conflicted
+++ resolved
@@ -27,15 +27,10 @@
 
 
 class ECContent(Content):
-<<<<<<< HEAD
     def rebuild_chunk(self, chunk_id, service_id=None,
                       allow_same_rawx=False, chunk_pos=None,
-                      allow_frozen_container=False):
-=======
-    def rebuild_chunk(self, chunk_id, allow_same_rawx=False, chunk_pos=None,
                       allow_frozen_container=False,
                       read_all_available_sources=False):
->>>>>>> ae90093b
         # Identify the chunk to rebuild
         candidates = self.chunks.filter(id=chunk_id)
         if service_id is not None:
