# Copyright (C) 2018-2019 OpenIO SAS, as part of OpenIO SDS
#
# This program is free software: you can redistribute it and/or modify
# it under the terms of the GNU Affero General Public License as
# published by the Free Software Foundation, either version 3 of the
# License, or (at your option) any later version.
#
# This program is distributed in the hope that it will be useful,
# but WITHOUT ANY WARRANTY; without even the implied warranty of
# MERCHANTABILITY or FITNESS FOR A PARTICULAR PURPOSE.  See the
# GNU Affero General Public License for more details.
#
# You should have received a copy of the GNU Affero General Public License
# along with this program.  If not, see <http://www.gnu.org/licenses/>.


from oio.common.green import ratelimit, time

import os
import tempfile
from string import hexdigits
from datetime import datetime
from collections import OrderedDict

from oio.common.constants import chunk_xattr_keys, OIO_VERSION, \
    STRLEN_CHUNKID, CHUNK_XATTR_CONTENT_FULLPATH_PREFIX
from oio.common.utils import cid_from_name, paths_gen
from oio.common.fullpath import decode_fullpath, decode_old_fullpath, \
    encode_fullpath
from oio.common.xattr import set_fullpath_xattr
from oio.common.exceptions import ContentNotFound, OrphanChunk, \
    ConfigurationException, FaultyChunk, MissingAttribute, NotFound
from oio.common.logger import get_logger
from oio.common.easy_value import int_value, is_hexa, true_value
from oio.container.client import ContainerClient
from oio.content.factory import ContentFactory
from oio.blob.utils import read_chunk_metadata, check_volume
from oio.rdir.client import RdirClient


XATTR_CHUNK_ID = chunk_xattr_keys['chunk_id']
XATTR_OLD_FULLPATH = 'oio:'
XATTR_OLD_FULLPATH_SIZE = 4


# FIXME(FVE): move to utility class and document
class CacheDict(OrderedDict):

    def __init__(self, size=262144):
        super(CacheDict, self).__init__()
        self.size = size
        self._check_size()

    def __setitem__(self, key, value):
        super(CacheDict, self).__setitem__(key, value)
        self._check_size()

    def _check_size(self):
        while len(self) > self.size:
            self.popitem(last=False)


class BlobConverter(object):

    def __init__(self, conf, logger=None, **kwargs):
        self.conf = conf
        self.logger = logger or get_logger(conf)
        volume = conf.get('volume')
        if not volume:
            raise ConfigurationException(
                'No volume specified for converter')
        self.volume = volume
        self.namespace, self.volume_id = check_volume(self.volume)
        # cache
        self.name_by_cid = CacheDict()
        self.content_id_by_name = CacheDict()
        # client
<<<<<<< HEAD
        self.container_client = ContainerClient(conf, **kwargs)
        self.content_factory = ContentFactory(conf, self.container_client,
                                              logger=self.logger)
=======
        self.container_client = ContainerClient(conf)
        self.content_factory = ContentFactory(conf, logger=self.logger)
        self._rdir = None  # we may never need it
>>>>>>> 23a35924
        # stats/logs
        self.errors = 0
        self.passes = 0
        self.total_chunks_processed = 0
        self.start_time = 0
        self.last_reported = 0
        self.report_interval = int_value(
            conf.get('report_interval'), 3600)
        # speed
        self.chunks_run_time = 0
        self.max_chunks_per_second = int_value(
            conf.get('chunks_per_second'), 30)
        # backup
        self.no_backup = true_value(conf.get('no_backup', False))
        self.backup_dir = conf.get('backup_dir') or tempfile.gettempdir()
        self.backup_name = 'backup_%s_%f' \
            % (self.volume_id, time.time())
        # dry run
        self.dry_run = true_value(conf.get('dry_run', False))

    @property
    def rdir(self):
        """Get an instance of `RdirClient`."""
        if self._rdir is None:
            self._rdir = RdirClient(
                self.conf, pool_manager=self.container_client.pool_manager)
        return self._rdir

    def save_xattr(self, chunk_id, xattr):
        if self.no_backup:
            return
        dirname = self.backup_dir + '/' + self.backup_name + '/' + chunk_id[:3]
        try:
            os.makedirs(dirname)
        except OSError:
            if not os.path.isdir(dirname):
                raise
        with open(dirname + '/' + chunk_id, 'w') as backup_fd:
            # same format as getfattr
            backup_fd.write('# file: ' + self._get_path(chunk_id) + '\n')
            for k, v in xattr.iteritems():
                backup_fd.write('user.' + k + '="' + v + '"\n')

    def _save_container(self, cid, account, container):
        cid = cid.upper()
        self.name_by_cid[cid] = (account, container)
        return cid, account, container

    def _save_content(self, cid, path, version, content_id):
        cid = cid.upper()
        content_id = content_id.upper()
        self.content_id_by_name[(cid, path, version)] = content_id
        return cid, path, version, content_id

    def _get_path(self, chunk_id):
        return self.volume + '/' + chunk_id[:3] + '/' + chunk_id

    def cid_from_name(self, account, container):
        cid = cid_from_name(account, container)
        cid, account, container = self._save_container(cid, account, container)
        return cid

    def name_from_cid(self, cid):
        name = self.name_by_cid.get(cid)
        if name:
            return name

        properties = self.container_client.container_get_properties(
            cid=cid)
        account = properties['system']['sys.account']
        container = properties['system']['sys.user.name']
        cid, account, container = self._save_container(cid, account, container)
        return account, container

    def content_id_from_name(self, cid, path, version, search=False):
        content_id = self.content_id_by_name.get((cid, path, version))
        if content_id or not search:
            return content_id

        properties = self.container_client.content_get_properties(
            cid=cid, path=path, version=version)
        content_id = properties['id']
        cid, path, version, content_id = self._save_content(
            cid, path, version, content_id)
        return content_id

    def decode_fullpath(self, fullpath):
        # pylint: disable=unbalanced-tuple-unpacking
        account, container, path, version, content_id = decode_fullpath(
            fullpath)
        cid = self.cid_from_name(account, container)
        cid, path, version, content_id = self._save_content(
            cid, path, version, content_id)
        return account, container, cid, path, version, content_id

    def decode_old_fullpath(self, old_fullpath):
        # pylint: disable=unbalanced-tuple-unpacking
        account, container, path, version = decode_old_fullpath(old_fullpath)
        cid = self.cid_from_name(account, container)
        content_id = self.content_id_from_name(cid, path, version)
        return account, container, cid, path, version, content_id

    def encode_fullpath(self, chunk_inode, chunk_id,
                        account, container, path, version, content_id):
        # check if chunk exists and has the same inode
        if not is_hexa(chunk_id) or len(chunk_id) != STRLEN_CHUNKID:
            raise ValueError('chunk ID must be hexadecimal (%s)'
                             % STRLEN_CHUNKID)
        try:
            chunk_inode2 = os.stat(self._get_path(chunk_id)).st_ino
        except OSError:
            raise OrphanChunk('No such chunk: possible orphan chunk')
        if chunk_inode2 != chunk_inode:
            raise OrphanChunk('Not the same inode: possible orphan chunk')

        # check fullpath and chunk ID
        if isinstance(version, basestring):
            try:
                version = int(version)
            except ValueError:
                raise ValueError('version must be a number')
        if version <= 0:
            raise ValueError('version must be positive')
        if not is_hexa(content_id):
            raise ValueError('content ID must be hexadecimal')

        fullpath = encode_fullpath(
            account, container, path, version, content_id.upper())

        return chunk_id.upper(), fullpath

    def _get_chunk_id_and_fullpath(self, chunk_inode, chunk_pos, content,
                                   chunk_id=None):
        content.container_id, content.account, content.container_name = \
            self._save_container(content.container_id, content.account,
                                 content.container_name)
        content.container_id, content.path, content.version, \
            content.content_id = self._save_content(
                content.container_id, content.path, content.version,
                content.content_id)

        chunks = content.chunks.filter(host=self.volume_id)
        if chunk_id:
            chunks = chunks.filter(id=chunk_id)
        chunk = chunks.filter(pos=chunk_pos).one()
        if chunk is None:
            raise OrphanChunk('Chunk not found in content:'
                              'possible orphan chunk')

        chunk_id, new_fullpath = self.encode_fullpath(
            chunk_inode, chunk.id, content.account, content.container_name,
            content.path, content.version, content.content_id)
        return chunk_id, new_fullpath

    def get_chunk_id_and_fullpath(
            self, chunk_inode, chunk_pos, container_id, path, version,
            chunk_id=None, account=None, container=None, content_id=None):
        if account is None or container is None:
            account, container = self.name_from_cid(container_id)

        if content_id:
            try:
                content = self.content_factory.get(
                    container_id, content_id,
                    account=account, container_name=container)
                return self._get_chunk_id_and_fullpath(
                    chunk_inode, chunk_pos, content, chunk_id=chunk_id)
            except Exception as exc:
                self.logger.warn(
                    'chunk_id=%s chunk_pos=%s object=%s/%s/%s/%s/%s/%s: %s',
                    chunk_id, chunk_pos, str(account), str(container),
                    container_id, path, str(version), str(content_id), exc)

        # version must be integer
        try:
            version = str(int(version))
        except Exception:
            version = None

        try:
            content = self.content_factory.get_by_path_and_version(
                container_id, path, version,
                account=account, container_name=container)
        except ContentNotFound:
            raise OrphanChunk('Content not found: possible orphan chunk')
        return self._get_chunk_id_and_fullpath(
                chunk_inode, chunk_pos, content, chunk_id=chunk_id)

    def convert_chunk(self, fd, chunk_id):
        meta, raw_meta = read_chunk_metadata(fd, chunk_id,
                                             check_chunk_id=False)

        links = meta.get('links', dict())
        for chunk_id2, fullpath2 in links.iteritems():
            self.decode_fullpath(fullpath2)

        fullpath = meta.get('full_path')
        if fullpath is not None:
            self.decode_fullpath(fullpath)
            if meta.get('oio_version') == OIO_VERSION:
                return True, meta

        chunk_inode = os.fstat(fd.fileno()).st_ino
        raw_chunk_id = None
        chunk_id = chunk_id.upper()
        chunk_pos = meta['chunk_pos']
        container_id = meta['container_id'].upper()
        path = meta['content_path']
        version = meta['content_version']
        content_id = meta['content_id'].upper()

        new_fullpaths = dict()
        xattr_to_remove = list()
        success = True

        for k, v in raw_meta.iteritems():
            # fetch raw chunk ID
            if k == XATTR_CHUNK_ID:
                raw_chunk_id = v.upper()

            # search old fullpaths
            if not k.startswith(XATTR_OLD_FULLPATH) \
                    or not is_hexa(k[4:], size=64):
                continue

            try:
                account2, container2, container_id2, path2, version2, \
                    content_id2 = self.decode_old_fullpath(v)

                if container_id == container_id2 and path == path2 \
                        and version == version2:
                    if content_id2 is None:
                        content_id2 = self.content_id_from_name(
                            container_id2, path2, version2, search=True)

                    chunk_id, new_fullpath = self.encode_fullpath(
                        chunk_inode, chunk_id, account2, container2, path2,
                        version2, content_id2)
                    new_fullpaths[chunk_id] = new_fullpath
                else:
                    chunk_id2, new_fullpath = self.get_chunk_id_and_fullpath(
                        chunk_inode, chunk_pos, container_id2, path2, version2,
                        account=account2, container=container2,
                        content_id=content_id2)
                    new_fullpaths[chunk_id2] = new_fullpath

                xattr_to_remove.append(k)
            except Exception as exc:
                success = False
                self.logger.warn('chunk_id=%s old_fullpath=%s: %s',
                                 chunk_id, k, exc)

        # old xattr
        if raw_chunk_id is not None:
            try:
                if raw_chunk_id != chunk_id and raw_chunk_id not in links:
                    if raw_chunk_id not in new_fullpaths:
                        meta2, _ = read_chunk_metadata(fd, raw_chunk_id)
                        container_id2 = meta2['container_id'].upper()
                        path2 = meta2['content_path']
                        version2 = meta2['content_version']
                        content_id2 = meta2['content_id'].upper()

                        raw_chunk_id, new_fullpath = \
                            self.get_chunk_id_and_fullpath(
                                chunk_inode, chunk_pos, container_id2, path2,
                                version2, chunk_id=raw_chunk_id,
                                content_id=content_id2)
                        new_fullpaths[raw_chunk_id] = new_fullpath
                elif raw_chunk_id == chunk_id and fullpath is None:
                    if raw_chunk_id not in new_fullpaths:
                        raw_chunk_id, new_fullpath = \
                            self.get_chunk_id_and_fullpath(
                                chunk_inode, chunk_pos, container_id, path,
                                version, chunk_id=raw_chunk_id,
                                content_id=content_id)
                        new_fullpaths[raw_chunk_id] = new_fullpath
            except Exception as exc:
                success = False
                self.logger.warn('chunk_id=%s (old xattr): %s',
                                 raw_chunk_id, exc)

        self.save_xattr(chunk_id, raw_meta)

        if self.dry_run:
            self.logger.info(
                "[dryrun] Converting chunk %s: success=%s new_fullpaths=%s "
                "xattr_to_remove=%s", chunk_id, str(success),
                str(new_fullpaths), str(xattr_to_remove))
        else:
            # for security, if there is an error, we don't delete old xattr
            set_fullpath_xattr(fd, new_fullpaths, success, xattr_to_remove)
        return success, None

    def is_fullpath_error(self, err):
        if (isinstance(err, MissingAttribute) and
                err.attribute.startswith(CHUNK_XATTR_CONTENT_FULLPATH_PREFIX)):
            return True
        elif isinstance(err, FaultyChunk):
            return any(self.is_fullpath_error(x) for x in err.args)
        return False

    def safe_convert_chunk(self, path, chunk_id=None):
        if chunk_id is None:
            chunk_id = path.rsplit('/', 1)[-1]
            if len(chunk_id) != STRLEN_CHUNKID:
                self.logger.warn('Not a chunk %s' % path)
                return
            for char in chunk_id:
                if char not in hexdigits:
                    self.logger.warn('Not a chunk %s' % path)
                    return

        success = False
        self.total_chunks_processed += 1
        try:
            with open(path) as fd:
                success, _ = self.convert_chunk(fd, chunk_id)
        except (FaultyChunk, MissingAttribute) as err:
            if self.is_fullpath_error(err):
                self.logger.warn(
                    "Cannot convert %s: %s, will try to recover 'fullpath'",
                    path, err)
                try:
                    success = self.recover_chunk_fullpath(path, chunk_id)
                except Exception as err2:
                    self.logger.error('Could not recover fullpath: %s', err2)
            else:
                self.logger.exception('ERROR while converting %s', path)
        except Exception:
            self.logger.exception('ERROR while converting %s', path)

        if not success:
            self.errors += 1
        else:
            self.logger.debug('Converted %s', path)
        self.passes += 1

    def recover_chunk_fullpath(self, path, chunk_id=None):
        if not chunk_id:
            chunk_id = path.rsplit('/', 1)[-1]
        # 1. Fetch chunk list from rdir (could be cached).
        # Unfortunately we cannot seek for a chunk ID.
        entries = [x for x in self.rdir.chunk_fetch(self.volume_id, limit=-1)
                   if x[2] == chunk_id]
        if not entries:
            raise KeyError(
                'Chunk %s not found in rdir' % chunk_id)
        elif len(entries) > 1:
            self.logger.info('Chunk %s appears in %d objects', len(entries))
        # 2. Find content and container IDs
        cid, content_id = entries[0][0:2]
        # 3a. Call ContainerClient.content_locate()
        #    with the container ID and content ID
        try:
            meta, chunks = self.container_client.content_locate(
                cid=cid, content=content_id)
        except NotFound as err:
            raise OrphanChunk('Cannot check %s is valid: %s' % (path, err))
        # 3b. Resolve container ID into account and container names.
        # FIXME(FVE): get account and container names from meta1
        cmeta = self.container_client.container_get_properties(cid=cid)
        aname = cmeta['system']['sys.account']
        cname = cmeta['system']['sys.user.name']
        fullpath = encode_fullpath(aname, cname, meta['name'],
                                   meta['version'], content_id)
        # 4. Check if the chunk actually belongs to the object
        chunk_url = 'http://%s/%s' % (self.volume_id, chunk_id)
        if chunk_url not in [x['url'] for x in chunks]:
            raise OrphanChunk(
                'Chunk %s not found in object %s',
                chunk_url, fullpath)
        # 5. Regenerate the fullpath
        with open(path, 'w') as fd:
            set_fullpath_xattr(fd, {chunk_id: fullpath})
        return True

    def _fetch_chunks_from_file(self, input_file):
        with open(input_file, 'r') as ifile:
            for line in ifile:
                chunk_id = line.strip()
                if chunk_id and not chunk_id.startswith('#'):
                    yield self._get_path(chunk_id)

    def paths_gen(self, input_file=None):
        if input_file:
            return self._fetch_chunks_from_file(input_file)
        else:
            return paths_gen(self.volume)

    def converter_pass(self, input_file=None):
        def report(tag, now=None):
            if now is None:
                now = time.time()
            total_time = now - self.start_time
            self.logger.info(
                '%(tag)s  %(volume)s '
                'started=%(start_time)s '
                'passes=%(passes)d '
                'errors=%(errors)d '
                'chunks=%(nb_chunks)d %(c_rate).2f/s '
                'total_time=%(total_time).2f '
                '(converter: %(success_rate).2f%%)' % {
                    'tag': tag,
                    'volume': self.volume_id,
                    'start_time': datetime.fromtimestamp(
                        int(self.start_time)).isoformat(),
                    'passes': self.passes,
                    'errors': self.errors,
                    'nb_chunks': self.total_chunks_processed,
                    'c_rate': self.total_chunks_processed / total_time,
                    'total_time': total_time,
                    'success_rate':
                        100 * ((self.total_chunks_processed - self.errors)
                               / (float(self.total_chunks_processed) or 1.0))
                }
            )
            self.passes = 0
            self.last_reported = now

        self.start_time = time.time()
        self.errors = 0
        self.passes = 0

        self.backup_name = 'backup_%s_%f' % (self.volume_id, self.start_time)

        paths = self.paths_gen(input_file=input_file)
        for path in paths:
            self.safe_convert_chunk(path)

            now = time.time()
            if now - self.last_reported >= self.report_interval:
                report('RUN', now=now)

            self.chunks_run_time = ratelimit(self.chunks_run_time,
                                             self.max_chunks_per_second)
        report('DONE')

        return self.errors == 0<|MERGE_RESOLUTION|>--- conflicted
+++ resolved
@@ -75,15 +75,10 @@
         self.name_by_cid = CacheDict()
         self.content_id_by_name = CacheDict()
         # client
-<<<<<<< HEAD
         self.container_client = ContainerClient(conf, **kwargs)
         self.content_factory = ContentFactory(conf, self.container_client,
                                               logger=self.logger)
-=======
-        self.container_client = ContainerClient(conf)
-        self.content_factory = ContentFactory(conf, logger=self.logger)
         self._rdir = None  # we may never need it
->>>>>>> 23a35924
         # stats/logs
         self.errors = 0
         self.passes = 0
