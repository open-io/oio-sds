--- conflicted
+++ resolved
@@ -124,11 +124,7 @@
         writer = ReplicatedMetachunkWriter(
             meta, [chunk], FakeChecksum(checksum),
             storage_method, quorum=1, perfdata=self.perfdata,
-<<<<<<< HEAD
-            logger=self.logger, watchdog=self.watchdog)
-=======
-            logger=self.logger, **kwargs)
->>>>>>> a428c74c
+            logger=self.logger, watchdog=self.watchdog, **kwargs)
         bytes_transferred, chunk_hash, _ = writer.stream(data, None)
         return bytes_transferred, chunk_hash
 
