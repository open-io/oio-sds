--- conflicted
+++ resolved
@@ -1,10 +1,7 @@
 import os
-<<<<<<< HEAD
 
 from logging import getLogger
-=======
 from oio.api.base import get_pool_manager
->>>>>>> 3c18c762
 from cliff import command, lister, show
 
 
@@ -687,13 +684,7 @@
             return cmp(c1[0], c2[0])
 
         def get_chunks_info(chunks):
-<<<<<<< HEAD
-            from oio.common.http import requests
-
-            session = requests.Session()
-=======
             pool_manager = get_pool_manager()
->>>>>>> 3c18c762
             chunk_hash = ""
             chunk_size = ""
             for c in chunks:
