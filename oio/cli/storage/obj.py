# Copyright (C) 2015-2017 OpenIO SAS, as part of OpenIO SDS
#
# This program is free software: you can redistribute it and/or modify
# it under the terms of the GNU Affero General Public License as
# published by the Free Software Foundation, either version 3 of the
# License, or (at your option) any later version.
#
# This program is distributed in the hope that it will be useful,
# but WITHOUT ANY WARRANTY; without even the implied warranty of
# MERCHANTABILITY or FITNESS FOR A PARTICULAR PURPOSE.  See the
# GNU Affero General Public License for more details.
#
# You should have received a copy of the GNU Affero General Public License
# along with this program.  If not, see <http://www.gnu.org/licenses/>.

import os
<<<<<<< HEAD
from logging import getLogger
=======
>>>>>>> c88c5c72
from oio.common.http import get_pool_manager
from cliff import command, lister, show


class ContainerCommandMixin(object):
    """Command taking a container name as parameter"""

    @property
    def flatns_manager(self):
        return self.app.client_manager.get_flatns_manager()

    def patch_parser(self, parser):
        parser.add_argument(
            'container',
            metavar='<container>',
            nargs='?',
            help=("Name of the container to interact with.\n" +
                  "Optional if --auto is specified.")
        )
        parser.add_argument(
            '--auto',
            help=("Auto-generate the container name according to the " +
                  "'flat_*' namespace parameters (<container> is ignored)."),
            action="store_true",
            default=False
        )

    def take_action(self, parsed_args):
        if not parsed_args.container and not parsed_args.auto:
            from argparse import ArgumentError
            raise ArgumentError(parsed_args.container,
                                "Missing value for container or --auto")


class ObjectCommandMixin(ContainerCommandMixin):
    """Command taking an object name as parameter"""

    def patch_parser(self, parser):
        super(ObjectCommandMixin, self).patch_parser(parser)
        parser.add_argument(
            'object',
            metavar='<object>',
            help='Name of the object to manipulate.')
        parser.add_argument(
            '--object-version',
            type=int,
            default=None,
            metavar='version',
            help='Version of the object to manipulate.')


class CreateObject(ContainerCommandMixin, lister.Lister):
    """Upload object"""

    log = getLogger(__name__ + '.CreateObject')

    def get_parser(self, prog_name):
        from oio.cli.utils import KeyValueAction

        parser = super(CreateObject, self).get_parser(prog_name)
        self.patch_parser(parser)
        parser.add_argument(
            'objects',
            metavar='<filename>',
            nargs='+',
            help='Local filename(s) to upload.'
        )
        parser.add_argument(
            '--name',
            metavar='<key>',
            default=[],
            action='append',
            help=("Name of the object to create. " +
                  "If not specified, use the basename of the uploaded file.")
        )
        parser.add_argument(
            '--policy',
            metavar='<policy>',
            help='Storage policy'
        )
        parser.add_argument(
            '--property',
            metavar='<key=value>',
            action=KeyValueAction,
            help='Property to add to the object(s)'
        )
        parser.add_argument(
            '--key-file',
            metavar='<key_file>',
            help='File containing application keys'
        )
        parser.add_argument(
            '--mime-type',
            metavar='<type>',
            help='Object MIME type',
            default=None
        )
        return parser

    def take_action(self, parsed_args):
        self.log.debug('take_action(%s)', parsed_args)
        super(CreateObject, self).take_action(parsed_args)

        container = parsed_args.container
        policy = parsed_args.policy
        objs = parsed_args.objects
        names = parsed_args.name
        key_file = parsed_args.key_file
        if key_file and key_file[0] != '/':
            key_file = os.getcwd() + '/' + key_file

        import io
        any_error = False
        properties = parsed_args.property
        results = []
        for obj in objs:
            try:
                with io.open(obj, 'rb') as f:
                    name = names.pop(0) if names else os.path.basename(f.name)
                    if parsed_args.auto:
                        container = self.flatns_manager(name)
                    data = self.app.client_manager.storage.object_create(
                        self.app.client_manager.get_account(),
                        container,
                        file_or_path=f,
                        obj_name=name,
                        policy=policy,
                        metadata=properties,
                        key_file=key_file,
                        mime_type=parsed_args.mime_type)

                    results.append((name, data[1], data[2].upper(), 'Ok'))
            except KeyboardInterrupt:
                results.append((name, 0, None, 'Interrupted'))
                any_error = True
                break
            except Exception:
                self.log.exception("Failed to upload %s in %s", obj, container)
                any_error = True
                results.append((name, 0, None, 'Failed'))

        l = (obj for obj in results)
        columns = ('Name', 'Size', 'Hash', 'Status')
        if any_error:
            self.produce_output(parsed_args, columns, l)
            raise Exception("Too many errors occured")
        return columns, l


class TouchObject(ContainerCommandMixin, command.Command):
    """Touch an object in a container, re-triggers asynchronous treatments"""

    log = getLogger(__name__ + '.TouchObject')

    def get_parser(self, prog_name):
        parser = super(TouchObject, self).get_parser(prog_name)
        self.patch_parser(parser)
        parser.add_argument(
            'objects',
            metavar='<object>',
            nargs='+',
            help='Object(s) to delete'
        )
        parser.add_argument(
            '--object-version',
            type=int,
            default=None,
            metavar='version',
            help='Version of the object to manipulate.')
        return parser

    def take_action(self, parsed_args):
        self.log.debug('take_action(%s)', parsed_args)
        super(TouchObject, self).take_action(parsed_args)
        container = parsed_args.container

        if len(parsed_args.objects) > 1 and parsed_args.object_version:
            raise Exception("Cannot specify a version for several objects")

        for obj in parsed_args.objects:
            if parsed_args.auto:
                container = self.flatns_manager(obj)
            self.app.client_manager.storage.object_touch(
                self.app.client_manager.get_account(),
                container,
                obj,
                version=parsed_args.object_version)


class DeleteObject(ContainerCommandMixin, lister.Lister):
    """Delete object from container"""

    log = getLogger(__name__ + '.DeleteObject')

    def get_parser(self, prog_name):
        parser = super(DeleteObject, self).get_parser(prog_name)
        self.patch_parser(parser)
        parser.add_argument(
            'objects',
            metavar='<object>',
            nargs='+',
            help='Object(s) to delete'
        )
        parser.add_argument(
            '--object-version',
            type=int,
            default=None,
            metavar='version',
            help='Version of the object to manipulate.')
        return parser

    def take_action(self, parsed_args):
        self.log.debug('take_action(%s)', parsed_args)
        super(DeleteObject, self).take_action(parsed_args)
        container = ''
        results = []
        account = self.app.client_manager.get_account()

        if len(parsed_args.objects) <= 1:
            if parsed_args.auto:
                container = self.flatns_manager(parsed_args.objects[0])
            else:
                container = parsed_args.container

            deleted = self.app.client_manager.storage.object_delete(
                account,
                container,
                parsed_args.objects[0],
                version=parsed_args.object_version)
            results.append((parsed_args.objects[0], deleted))
        else:
            if parsed_args.object_version:
                raise Exception("Cannot specify a version for several objects")
            if parsed_args.auto:
                objs = {}
                for obj in parsed_args.objects:
                    container = self.flatns_manager(obj)
                    if container not in objs:
                        objs[container] = []
                    objs[container].append(obj)

                for key, value in objs:
                    tmp = self.app.client_manager.storage.object_delete_many(
                        account,
                        key,
                        value)
                    results += tmp
            else:
                container = parsed_args.container
                results = self.app.client_manager.storage.object_delete_many(
                    account,
                    container,
                    parsed_args.objects)

        columns = ('Name', 'Deleted')
        res_gen = (r for r in results)
        return columns, res_gen


class ShowObject(ObjectCommandMixin, show.ShowOne):
    """Show information about an object"""

    log = getLogger(__name__ + '.ShowObject')

    def get_parser(self, prog_name):
        parser = super(ShowObject, self).get_parser(prog_name)
        self.patch_parser(parser)
        return parser

    def take_action(self, parsed_args):
        self.log.debug('take_action(%s)', parsed_args)
        super(ShowObject, self).take_action(parsed_args)

        account = self.app.client_manager.get_account()
        container = parsed_args.container
        obj = parsed_args.object

        if parsed_args.auto:
            container = self.flatns_manager(obj)
        data = self.app.client_manager.storage.object_show(
            account,
            container,
            obj,
            version=parsed_args.object_version)
        info = {'account': account,
                'container': container,
                'object': obj,
                'id': data['id'],
                'version': data['version'],
                'mime-type': data['mime_type'],
                'size': data['length'],
                'hash': data['hash'],
                'ctime': data['ctime'],
                'policy': data['policy']}
        for k, v in data['properties'].iteritems():
            info['meta.' + k] = v
        return zip(*sorted(info.iteritems()))


class SetObject(ObjectCommandMixin, command.Command):
    """Set object properties"""

    log = getLogger(__name__ + '.SetObject')

    def get_parser(self, prog_name):
        from oio.cli.utils import KeyValueAction

        parser = super(SetObject, self).get_parser(prog_name)
        self.patch_parser(parser)
        parser.add_argument(
            '--property',
            metavar='<key=value>',
            action=KeyValueAction,
            help='Property to add to this object'
        )
        parser.add_argument(
            '--clear',
            default=False,
            help='Clear previous properties',
            action='store_true')
        return parser

    def take_action(self, parsed_args):
        self.log.debug('take_action(%s)', parsed_args)
        super(SetObject, self).take_action(parsed_args)
        container = parsed_args.container
        obj = parsed_args.object
        if parsed_args.auto:
            container = self.flatns_manager(obj)
        properties = parsed_args.property
        self.app.client_manager.storage.object_set_properties(
            self.app.client_manager.get_account(),
            container,
            obj,
            properties,
            version=parsed_args.object_version,
            clear=parsed_args.clear)


class SaveObject(ObjectCommandMixin, command.Command):
    """Save object locally"""

    log = getLogger(__name__ + '.SaveObject')

    def get_parser(self, prog_name):
        parser = super(SaveObject, self).get_parser(prog_name)
        self.patch_parser(parser)
        parser.add_argument(
            '--file',
            metavar='<filename>',
            help='Destination filename (defaults to object name)'
        )
        parser.add_argument(
            '--key-file',
            metavar='<key_file>',
            help='File containing application keys'
        )
        return parser

    def take_action(self, parsed_args):
        self.log.debug('take_action(%s)', parsed_args)
        super(SaveObject, self).take_action(parsed_args)

        container = parsed_args.container
        obj = parsed_args.object
        key_file = parsed_args.key_file
        if key_file and key_file[0] != '/':
            key_file = os.getcwd() + '/' + key_file
        filename = parsed_args.file
        if not filename:
            filename = obj
        if parsed_args.auto:
            container = self.flatns_manager(obj)

        meta, stream = self.app.client_manager.storage.object_fetch(
            self.app.client_manager.get_account(),
            container,
            obj,
            key_file=key_file
        )
        if not os.path.exists(os.path.dirname(filename)):
            if len(os.path.dirname(filename)) > 0:
                os.makedirs(os.path.dirname(filename))
        with open(filename, 'wb') as ofile:
            for chunk in stream:
                ofile.write(chunk)


class ListObject(ContainerCommandMixin, lister.Lister):
    """List objects in container"""

    log = getLogger(__name__ + '.ListObject')

    def get_parser(self, prog_name):
        from oio.cli.utils import ValueFormatStoreTrueAction

        parser = super(ListObject, self).get_parser(prog_name)
        self.patch_parser(parser)
        parser.add_argument(
            '--prefix',
            metavar='<prefix>',
            help='Filter list using <prefix>'
        )
        parser.add_argument(
            '--delimiter',
            metavar='<delimiter>',
            help='Filter list using <delimiter>'
        )
        parser.add_argument(
            '--marker',
            metavar='<marker>',
            help='Marker for paging'
        )
        parser.add_argument(
            '--end-marker',
            metavar='<end-marker>',
            help='End marker for paging'
        )
        parser.add_argument(
            '--limit',
            metavar='<limit>',
            type=int,
            default=1000,
            help='Limit the number of objects returned (1000 by default)'
        )
        parser.add_argument(
            '--no-paging', '--full',
            dest='full_listing',
            default=False,
            help=("List all objects without paging "
                  "(and set output format to 'value')"),
            action=ValueFormatStoreTrueAction,
        )
        parser.add_argument(
            '--properties', '--long',
            dest='long_listing',
            default=False,
            help='List properties with objects',
            action="store_true"
        )
        parser.add_argument(
            '--versions', '--all-versions',
            dest='versions',
            default=False,
            help='List all objects versions (not only the last one)',
            action="store_true"
        )
        return parser

    def _list_loop(self, account, container, **kwargs):
        resp = self.app.client_manager.storage.object_list(
            account, container, **kwargs)
        listing = resp['objects']
        for element in listing:
            yield element

        while listing:
            if not kwargs.get('delimiter'):
                marker = listing[-1]['name']
            else:
                marker = listing[-1].get('name')
            kwargs['marker'] = marker
            listing = self.app.client_manager.storage.object_list(
                account, container, **kwargs)['objects']
            if listing:
                for element in listing:
                    yield element

    # TODO: make a decorator with this loop pattern
    def _container_provider(self, account, **kwargs):
        listing = self.app.client_manager.storage.container_list(
                account, **kwargs)
        for element in listing:
            yield element[0]

        while listing:
            kwargs['marker'] = listing[-1][0]
            listing = self.app.client_manager.storage.container_list(
                account, **kwargs)
            if listing:
                for element in listing:
                    yield element[0]

    def _autocontainer_loop(self, account, marker=None, limit=None, **kwargs):
        autocontainer = self.app.client_manager.get_flatns_manager()
        container_marker = autocontainer(marker) if marker else None
        count = 0
        # Start to list contents at 'marker' inside the last visited container
        if container_marker:
            for element in self._list_loop(account, container_marker,
                                           marker=marker, **kwargs):
                count += 1
                yield element
                if limit and count >= limit:
                    return
        # Start to list contents from the beginning of the next container
        for container in self._container_provider(account,
                                                  marker=container_marker):
            if not autocontainer.verify(container):
                self.log.debug("Container %s is not an autocontainer",
                               container)
                continue
            self.log.debug("Listing autocontainer %s", container)
            for element in self._list_loop(account, container, **kwargs):
                count += 1
                yield element
                if limit and count >= limit:
                    return

    def take_action(self, parsed_args):
        self.log.debug('take_action(%s)', parsed_args)
        super(ListObject, self).take_action(parsed_args)

        kwargs = {}
        if parsed_args.prefix:
            kwargs['prefix'] = parsed_args.prefix
        if parsed_args.marker:
            kwargs['marker'] = parsed_args.marker
        if parsed_args.end_marker:
            kwargs['end_marker'] = parsed_args.end_marker
        if parsed_args.delimiter:
            kwargs['delimiter'] = parsed_args.delimiter
        if parsed_args.limit and not parsed_args.full_listing:
            kwargs['limit'] = parsed_args.limit
        if parsed_args.long_listing:
            kwargs['properties'] = True
        if parsed_args.versions:
            kwargs['versions'] = True

        account = self.app.client_manager.get_account()
        if parsed_args.auto:
            obj_gen = self._autocontainer_loop(account, **kwargs)
        else:
            container = parsed_args.container
            if parsed_args.full_listing:
                obj_gen = self._list_loop(account, container, **kwargs)
            else:
                resp = self.app.client_manager.storage.object_list(
                    account, container, **kwargs)
                obj_gen = resp['objects']

        if parsed_args.long_listing:
            from oio.common.utils import Timestamp

            def _format_props(props):
                prop_list = ["%s=%s" % (k, v) for k, v
                             in props.iteritems()]
                if parsed_args.formatter == 'table':
                    prop_string = "\n".join(prop_list)
                elif parsed_args.formatter in ('value', 'csv'):
                    prop_string = " ".join(prop_list)
                else:
                    prop_string = props
                return prop_string

            def _gen_results(objects):
                for obj in objects:
                    result = (obj['name'], obj['size'],
                              obj['hash'], obj['version'],
                              obj['deleted'], obj['mime_type'],
                              Timestamp(obj['ctime']).isoformat,
                              obj['policy'],
                              _format_props(obj.get('properties', {})))
                    yield result
            results = _gen_results(obj_gen)
            columns = ('Name', 'Size', 'Hash', 'Version', 'Deleted',
                       'Content-Type', 'Last-Modified', 'Policy', 'Properties')
        else:
            results = ((obj['name'],
                        obj['size'] if not obj['deleted'] else 'deleted',
                        obj['hash'],
                        obj['version'])
                       for obj in obj_gen)
            columns = ('Name', 'Size', 'Hash', 'Version')
        return (columns, results)


class UnsetObject(ObjectCommandMixin, command.Command):
    """Unset object properties"""

    log = getLogger(__name__ + '.UnsetObject')

    def get_parser(self, prog_name):
        parser = super(UnsetObject, self).get_parser(prog_name)
        self.patch_parser(parser)
        parser.add_argument(
            '--property',
            metavar='<key>',
            default=[],
            action='append',
            help='Property to remove from object',
            required=True
        )
        return parser

    def take_action(self, parsed_args):
        self.log.debug('take_action(%s)', parsed_args)
        super(UnsetObject, self).take_action(parsed_args)
        container = parsed_args.container
        obj = parsed_args.object
        properties = parsed_args.property
        if parsed_args.auto:
            container = self.flatns_manager(obj)
        self.app.client_manager.storage.object_del_properties(
            self.app.client_manager.get_account(),
            container,
            obj,
            properties,
            version=parsed_args.object_version)


class DrainObject(ContainerCommandMixin, command.Command):
    """ Drain the chunks """

    log = getLogger(__name__ + '.DrainObject')

    def get_parser(self, prog_name):
        parser = super(DrainObject, self).get_parser(prog_name)
        self.patch_parser(parser)
        parser.add_argument(
            'objects',
            metavar='<object>',
            nargs='+',
            help='Object(s) to drain'
        )
        return parser

    def take_action(self, parsed_args):
        self.log.debug('take_action(%s)', parsed_args)
        super(DrainObject, self).take_action(parsed_args)
        account = self.app.client_manager.get_account()
        container = parsed_args.container

        for obj in parsed_args.objects:
            self.app.client_manager.storage.object_drain(
                account,
                container,
                obj)


class LocateObject(ObjectCommandMixin, lister.Lister):
    """Locate the parts of an object"""

    log = getLogger(__name__ + '.LocateObject')

    def get_parser(self, prog_name):
        parser = super(LocateObject, self).get_parser(prog_name)
        self.patch_parser(parser)
        parser.add_argument(
            '--chunk-info',
            action='store_true',
            default=False,
            help='Display chunk size and hash as they are on persistent \
            storage. It sends request per chunk so it is likely to be slow.'
        )
        return parser

    def take_action(self, parsed_args):
        self.log.debug('take_action(%s)', parsed_args)
        super(LocateObject, self).take_action(parsed_args)

        account = self.app.client_manager.get_account()
        container = parsed_args.container
        obj = parsed_args.object
        if parsed_args.auto:
            container = self.flatns_manager(obj)

        data = self.app.client_manager.storage.object_analyze(
            account,
            container,
            obj,
            version=parsed_args.object_version)

        def sort_chunk_pos(c1, c2):
            c1_tokens = c1[0].split('.')
            c2_tokens = c2[0].split('.')
            c1_pos = int(c1_tokens[0])
            c2_pos = int(c2_tokens[0])
            if len(c1_tokens) == 1 or c1_pos != c2_pos:
                return c1_pos - c2_pos
            return cmp(c1[0], c2[0])

        def get_chunks_info(chunks):
            pool_manager = get_pool_manager()
            chunk_hash = ""
            chunk_size = ""
            for c in chunks:
                resp = pool_manager.request('HEAD', c['url'])
                if resp.status != 200:
                    chunk_size = "%d %s" % (resp.status, resp.reason)
                    chunk_hash = "%d %s" % (resp.status, resp.reason)
                else:
                    chunk_size = resp.headers.get(
                        'X-oio-chunk-meta-chunk-size',
                        'Missing chunk size header')
                    chunk_hash = resp.headers.get(
                        'X-oio-chunk-meta-chunk-hash',
                        'Missing chunk hash header')
                yield (c['pos'], c['url'], c['size'], c['hash'], chunk_size,
                       chunk_hash)
        columns = ()
        chunks = []
        if parsed_args.chunk_info:
            columns = ('Pos', 'Id', 'Metachunk size', 'Metachunk hash',
                       'Chunk size', 'Chunk hash')
            chunks = get_chunks_info(data[1])
        else:
            columns = ('Pos', 'Id', 'Metachunk size', 'Metachunk hash')
            chunks = ((c['pos'], c['url'], c['size'],
                       c['hash']) for c in data[1])

        return columns, sorted(chunks, cmp=sort_chunk_pos)<|MERGE_RESOLUTION|>--- conflicted
+++ resolved
@@ -14,10 +14,7 @@
 # along with this program.  If not, see <http://www.gnu.org/licenses/>.
 
 import os
-<<<<<<< HEAD
 from logging import getLogger
-=======
->>>>>>> c88c5c72
 from oio.common.http import get_pool_manager
 from cliff import command, lister, show
 
