#!/usr/bin/env python

# oio-bootstrap.py
# Copyright (C) 2015-2017 OpenIO SAS, as part of OpenIO SDS
# Copyright (C) 2015 Conrad Kleinespel
#
# This program is free software: you can redistribute it and/or modify
# it under the terms of the GNU Affero General Public License as
# published by the Free Software Foundation, either version 3 of the
# License, or (at your option) any later version.
#
# This program is distributed in the hope that it will be useful,
# but WITHOUT ANY WARRANTY; without even the implied warranty of
# MERCHANTABILITY or FITNESS FOR A PARTICULAR PURPOSE.  See the
# GNU Affero General Public License for more details.
#
# You should have received a copy of the GNU Affero General Public License
# along with this program.  If not, see <http://www.gnu.org/licenses/>.

import errno
import grp
import yaml
import os
import pwd
from string import Template
import re
import uuid
import argparse


template_redis = """
daemonize no
pidfile ${RUNDIR}/redis.pid
port ${PORT}
tcp-backlog 128
bind ${IP}
timeout 0
tcp-keepalive 0
loglevel notice
#logfile ${LOGDIR}/redis.log
syslog-enabled yes
syslog-ident ${NS}-redis-${SRVNUM}
syslog-facility local0
databases 16
save 900 1
save 300 10
save 60 32768
stop-writes-on-bgsave-error yes
rdbcompression yes
rdbchecksum yes
dbfilename dump.rdb
dir ${DATADIR}/${NS}-redis-${SRVNUM}
slave-serve-stale-data yes
slave-read-only yes
repl-disable-tcp-nodelay no
slave-priority 100
maxclients 100
maxmemory 10m
maxmemory-policy volatile-lru
appendonly no
appendfilename "appendonly.aof"
appendfsync everysec
no-appendfsync-on-rewrite no
auto-aof-rewrite-percentage 100
auto-aof-rewrite-min-size 64mb
lua-time-limit 5000
slowlog-log-slower-than 10000
slowlog-max-len 128
notify-keyspace-events ""
hash-max-ziplist-entries 512
hash-max-ziplist-value 64
list-max-ziplist-entries 512
list-max-ziplist-value 64
set-max-intset-entries 512
zset-max-ziplist-entries 128
zset-max-ziplist-value 64
activerehashing yes
client-output-buffer-limit normal 0 0 0
client-output-buffer-limit slave 256mb 64mb 60
client-output-buffer-limit pubsub 32mb 8mb 60
hz 10
aof-rewrite-incremental-fsync yes
"""

template_gridinit_redis = """
[service.${NS}-${SRVTYPE}-${SRVNUM}]
group=${NS},localhost,${SRVTYPE},${IP}:${PORT}
on_die=cry
enabled=true
start_at_boot=false
command=redis-server ${CFGDIR}/${NS}-${SRVTYPE}-${SRVNUM}.conf
"""

template_gridinit_beanstalkd = """
[service.${NS}-${SRVTYPE}-${SRVNUM}]
group=${NS},localhost,${SRVTYPE},${IP}:${PORT}
on_die=respawn
enabled=true
start_at_boot=true
command=beanstalkd -l ${IP} -p ${PORT} -b ${DATADIR}/${NS}-${SRVTYPE}-${SRVNUM} -f 1000 -s 10240000
env.PYTHONPATH=${CODEDIR}/@LD_LIBDIR@/python2.7/site-packages
"""

template_gridinit_account = """
[service.${NS}-${SRVTYPE}-${SRVNUM}]
group=${NS},localhost,${SRVTYPE},${IP}:${PORT}
on_die=cry
enabled=true
start_at_boot=false
command=oio-${SRVTYPE}-server ${CFGDIR}/${NS}-${SRVTYPE}-${SRVNUM}.conf
env.PYTHONPATH=${CODEDIR}/@LD_LIBDIR@/python2.7/site-packages
"""

template_gridinit_rdir = """
[service.${NS}-${SRVTYPE}-${SRVNUM}]
group=${NS},localhost,${SRVTYPE},${IP}:${PORT}
on_die=cry
enabled=true
start_at_boot=false
command=oio-${SRVTYPE}-server ${CFGDIR}/${NS}-${SRVTYPE}-${SRVNUM}.conf
"""

template_gridinit_proxy = """
[service.${NS}-proxy]
group=${NS},localhost,proxy,${IP}:${PORT}
on_die=cry
enabled=true
start_at_boot=false
#command=${EXE} -s OIO,${NS},proxy -O Bind=${RUNDIR}/${NS}-proxy.sock ${IP}:${PORT} ${NS}
command=${EXE} -s OIO,${NS},proxy ${IP}:${PORT} ${NS}
"""

template_blob_indexer_service = """
[blob-indexer]
namespace = ${NS}
user = ${USER}
volume = ${VOLUME}
interval = 30
report_interval = 5
chunks_per_second = 30
autocreate = true
log_level = INFO
log_facility = LOG_LOCAL0
log_address = /dev/log
syslog_prefix = OIO,${NS},${SRVTYPE},${SRVNUM}
"""

template_rawx_service = """
LoadModule mpm_worker_module ${APACHE2_MODULES_SYSTEM_DIR}modules/mod_mpm_worker.so
LoadModule authz_core_module ${APACHE2_MODULES_SYSTEM_DIR}modules/mod_authz_core.so
LoadModule setenvif_module ${APACHE2_MODULES_SYSTEM_DIR}modules/mod_setenvif.so
LoadModule env_module ${APACHE2_MODULES_SYSTEM_DIR}modules/mod_env.so
LoadModule dav_module ${APACHE2_MODULES_SYSTEM_DIR}modules/mod_dav.so
LoadModule mime_module ${APACHE2_MODULES_SYSTEM_DIR}modules/mod_mime.so
LoadModule alias_module ${APACHE2_MODULES_SYSTEM_DIR}modules/mod_alias.so
LoadModule dav_rawx_module @APACHE2_MODULES_DIRS@/mod_dav_rawx.so

<IfModule !mod_logio.c>
  LoadModule logio_module ${APACHE2_MODULES_SYSTEM_DIR}modules/mod_logio.so
</IfModule>
<IfModule !unixd_module>
  LoadModule unixd_module ${APACHE2_MODULES_SYSTEM_DIR}modules/mod_unixd.so
</IfModule>
<IfModule !log_config_module>
  LoadModule log_config_module ${APACHE2_MODULES_SYSTEM_DIR}modules/mod_log_config.so
</IfModule>

Listen ${IP}:${PORT}
PidFile ${RUNDIR}/${NS}-${SRVTYPE}-${SRVNUM}.pid
ServerRoot ${TMPDIR}
ServerName ${IP}
ServerSignature Off
ServerTokens Prod
DocumentRoot ${RUNDIR}
TypesConfig /etc/mime.types

User  ${USER}
Group ${GROUP}

SetEnv INFO_SERVICES OIO,${NS},${SRVTYPE},${SRVNUM}
SetEnv LOG_TYPE access
SetEnv LEVEL INF
SetEnv HOSTNAME oio

SetEnvIf Remote_Addr "^" log-cid-out=1
SetEnvIf Remote_Addr "^" log-cid-in=0
SetEnvIf Request_Method "PUT" log-cid-in=1
SetEnvIf Request_Method "PUT" !log-cid-out
SetEnvIf log-cid-in 0 !log-cid-in

LogFormat "%{%b %d %T}t %{HOSTNAME}e %{INFO_SERVICES}e %{pid}P %{tid}P %{LOG_TYPE}e %{LEVEL}e %{Host}i %a:%{remote}p %m %>s %D %O %{${META_HEADER}-container-id}i %{x-oio-req-id}i %U" log/cid-in
LogFormat "%{%b %d %T}t %{HOSTNAME}e %{INFO_SERVICES}e %{pid}P %{tid}P %{LOG_TYPE}e %{LEVEL}e %{Host}i %a:%{remote}p %m %>s %D %O %{${META_HEADER}-container-id}o %{x-oio-req-id}i %U" log/cid-out

ErrorLog ${SDSDIR}/logs/${NS}-${SRVTYPE}-${SRVNUM}-errors.log
SetEnvIf Request_URI "/(stat|info)$" nolog=1

SetEnvIf nolog 1 !log-cid-out
SetEnvIf nolog 1 !log-cid-in

CustomLog ${SDSDIR}/logs/${NS}-${SRVTYPE}-${SRVNUM}-access.log log/cid-out env=log-cid-out
CustomLog ${SDSDIR}/logs/${NS}-${SRVTYPE}-${SRVNUM}-access.log log/cid-in  env=log-cid-in
LogLevel info

<IfModule prefork.c>
StartServers 5
MaxClients 40
MinSpareServers 2
MaxSpareServers 40
</IfModule>

<IfModule worker.c>
MaxClients 512
MaxRequestWorkers 512
ThreadsPerChild 256
StartServers 1
MinSpareThreads 8
MaxSpareThreads 32
MaxRequestsPerChild 0
</IfModule>

DavDepthInfinity Off

grid_docroot           ${DATADIR}/${NS}-${SRVTYPE}-${SRVNUM}
grid_namespace         ${NS}
grid_dir_run           ${RUNDIR}
${WANT_SERVICE_ID}grid_service_id        ${SERVICE_ID}

# How many hexdigits must be used to name the indirection directories
grid_hash_width        3

# How many levels of directories are used to store chunks.
grid_hash_depth        1

# At the end of an upload, perform a fsync() on the chunk file itself
grid_fsync             disabled

# At the end of an upload, perform a fsync() on the directory holding the chunk
grid_fsync_dir         disabled

# Preallocate space for the chunk file (enabled by default)
#grid_fallocate enabled

# Triggers Access Control List (acl)
# DO NOT USE, this is broken
#grid_acl disabled

# Enable compression ('zlib' or 'lzo' or 'off')
grid_compression ${COMPRESSION}

Alias / /x/

<Directory />
DAV rawx
AllowOverride None
Require all granted
Options -SymLinksIfOwnerMatch -FollowSymLinks -Includes -Indexes
</Directory>

<VirtualHost ${IP}:${PORT}>
# DO NOT REMOVE (even if empty) !
</VirtualHost>
"""

template_wsgi_service_host = """
LoadModule mpm_worker_module ${APACHE2_MODULES_SYSTEM_DIR}modules/mod_mpm_worker.so
LoadModule authz_core_module ${APACHE2_MODULES_SYSTEM_DIR}modules/mod_authz_core.so
LoadModule env_module ${APACHE2_MODULES_SYSTEM_DIR}modules/mod_env.so
LoadModule wsgi_module ${APACHE2_MODULES_SYSTEM_DIR}modules/mod_wsgi.so

<IfModule !mod_logio.c>
  LoadModule logio_module ${APACHE2_MODULES_SYSTEM_DIR}modules/mod_logio.so
</IfModule>
<IfModule !unixd_module>
  LoadModule unixd_module ${APACHE2_MODULES_SYSTEM_DIR}modules/mod_unixd.so
</IfModule>
<IfModule !log_config_module>
  LoadModule log_config_module ${APACHE2_MODULES_SYSTEM_DIR}modules/mod_log_config.so
</IfModule>

Listen ${IP}:${PORT}
PidFile ${RUNDIR}/${NS}-${SRVTYPE}-${SRVNUM}.pid
ServerRoot ${TMPDIR}
ServerName localhost
ServerSignature Off
ServerTokens Prod
DocumentRoot ${RUNDIR}

User  ${USER}
Group ${GROUP}

SetEnv INFO_SERVICES OIO,${NS},${SRVTYPE},${SRVNUM}
SetEnv LOG_TYPE access
SetEnv LEVEL INF
SetEnv HOSTNAME oio

LogFormat "%{%b %d %T}t %{HOSTNAME}e %{INFO_SERVICES}e %{pid}P %{tid}P %{LOG_TYPE}e %{LEVEL}e %{Host}i %a:%{remote}p %m %>s %D %O %{${META_HEADER}-container-id}i %{x-oio-req-id}i -" log/common
ErrorLog ${SDSDIR}/logs/${NS}-${SRVTYPE}-${SRVNUM}-errors.log
CustomLog ${SDSDIR}/logs/${NS}-${SRVTYPE}-${SRVNUM}-access.log log/common env=!nolog
LogLevel info

#WSGIDaemonProcess ${SRVTYPE}-${SRVNUM} processes=8 threads=1 response-buffer-size=8388608 send-buffer-size=8388608 receive-buffer-size=8388608 user=${USER} group=${GROUP}
WSGIDaemonProcess ${SRVTYPE}-${SRVNUM} processes=8 threads=1 user=${USER} group=${GROUP}
#WSGIProcessGroup ${SRVTYPE}-${SRVNUM}
WSGIApplicationGroup ${SRVTYPE}-${SRVNUM}
WSGIScriptAlias / ${CFGDIR}/${NS}-${SRVTYPE}-${SRVNUM}.wsgi
WSGISocketPrefix ${RUNDIR}/
WSGIChunkedRequest On
LimitRequestFields 200

<VirtualHost ${IP}:${PORT}>
# Leave Empty
</VirtualHost>
"""

template_wsgi_service_descr = """
conf = {'key_file': '${KEY_FILE}'}
from oio.${SRVTYPE}.app import create_app
application = create_app(conf)
"""

template_wsgi_service_coverage_start = """
import atexit
import os
import coverage

cov = coverage.coverage(data_file='@CMAKE_BINARY_DIR@/.coverage.wsgi',
                        data_suffix=True, concurrency="thread")
cov.start()
"""

template_wsgi_service_coverage_stop = """
def save_coverage():
    cov.stop()
    cov.save()

atexit.register(save_coverage)
"""

template_meta_watch = """
host: ${IP}
port: ${PORT}
type: ${SRVTYPE}
location: ${LOC}
${WANT_SERVICE_ID}service_id: ${SERVICE_ID}
slots:
    - ${SRVTYPE}
checks:
    - {type: asn1}

stats:
    - {type: volume, path: ${VOLUME}}
    - {type: meta}
    - {type: system}
"""

template_account_watch = """
host: ${IP}
port: ${PORT}
type: account
checks:
    - {type: tcp}
slots:
    - ${SRVTYPE}
stats:
    - {type: http, path: /status, parser: json}
    - {type: system}
"""

template_rawx_watch = """
host: ${IP}
port: ${PORT}
type: rawx
location: ${LOC}
checks:
    - {type: http, uri: /info}
slots:
    - ${SRVTYPE}
    - ${EXTRASLOT}
stats:
    - {type: volume, path: ${VOLUME}}
    - {type: rawx, path: /stat}
    - {type: system}
"""

template_rdir_watch = """
host: ${IP}
port: ${PORT}
type: rdir
location: ${LOC}
checks:
    - {type: tcp}
slots:
    - ${SRVTYPE}
stats:
    - {type: volume, path: ${VOLUME}}
    - {type: http, path: /status, parser: json}
    - {type: system}
"""

template_redis_watch = """
host: ${IP}
port: ${PORT}
type: redis
location: localhost.db${SRVNUM}
checks:
    - {type: tcp}
slots:
    - ${SRVTYPE}
stats:
    - {type: volume, path: ${VOLUME}}
    - {type: system}
"""

template_conscience_service = """
[General]
to_op=1000
to_cnx=1000

flag.NOLINGER=true
flag.SHUTDOWN=false
flag.KEEPALIVE=false
flag.QUICKACK=false

[Server.conscience]
min_workers=2
min_spare_workers=2
max_spare_workers=10
max_workers=10
listen=${IP}:${PORT}
plugins=conscience,stats,ping,fallback

[Service]
namespace=${NS}
type=conscience
register=false
load_ns_info=false

[Plugin.ping]
path=${LIBDIR}/grid/msg_ping.so

[Plugin.stats]
path=${LIBDIR}/grid/msg_stats.so

[Plugin.fallback]
path=${LIBDIR}/grid/msg_fallback.so

[Plugin.conscience]
path=${LIBDIR}/grid/msg_conscience.so
param_namespace=${NS}

# Multi-conscience
param_hub.me=tcp://${IP}:${PORT_HUB}
param_hub.group=${CS_ALL_HUB}

# Storage policies definitions
param_storage_conf=${CFGDIR}/${NS}-policies.conf

# Service scoring and pools definitions
param_service_conf=${CFGDIR}/${NS}-service-{pool,type}*.conf

"""

template_conscience_policies = """
[STORAGE_POLICY]
# Storage policy definitions
# ---------------------------
#
# The first word is the service pool to use,
# the second word is the data security to use.

SINGLE=NONE:NONE
TWOCOPIES=rawx2:DUPONETWO
THREECOPIES=rawx3:DUPONETHREE
17COPIES=rawx17:DUP17
EC=NONE:EC
EC21=NONE:EC21
BACKBLAZE=NONE:BACKBLAZE

[DATA_SECURITY]
# Data security definitions
# --------------------------
#
# The first word is the kind of data security ("plain", "ec" or "backblaze"),
# after the '/' are the parameters of the data security.

DUPONETWO=plain/min_dist=1,nb_copy=2
DUPONETHREE=plain/min_dist=1,nb_copy=3
DUP17=plain/min_dist=1,nb_copy=17

EC=ec/k=6,m=3,algo=liberasurecode_rs_vand,min_dist=1
EC21=ec/k=2,m=1,algo=liberasurecode_rs_vand,min_dist=1,warn_dist=${WARN_DIST}

# List of possible values for the "algo" parameter of "ec" data security:
# "jerasure_rs_vand"       EC_BACKEND_JERASURE_RS_VAND
# "jerasure_rs_cauchy"     EC_BACKEND_JERASURE_RS_CAUCHY
# "flat_xor_hd"            EC_BACKEND_FLAT_XOR_HD
# "isa_l_rs_vand"          EC_BACKEND_ISA_L_RS_VAND
# "shss"                   EC_BACKEND_SHSS
# "liberasurecode_rs_vand" EC_BACKEND_LIBERASURECODE_RS_VAND

BACKBLAZE=backblaze/account_id=${BACKBLAZE_ACCOUNT_ID},bucket_name=${BACKBLAZE_BUCKET_NAME},min_dist=0,nb_copy=1
"""

template_credentials = """
[backblaze]
${BACKBLAZE_ACCOUNT_ID}.${BACKBLAZE_BUCKET_NAME}.application_key=${BACKBLAZE_APPLICATION_KEY}
"""

template_service_pools = """
# Service pools declarations
# ----------------------------
#
# Pools are automatically created if not defined in configuration,
# according to storage policy or service update policy rules.
#
# "targets" is a ';'-separated list.
# Each target is a ','-separated list of:
# - the number of services to pick,
# - the name of a slot where to pick the services,
# - the name of a slot where to pick services if there is
#   not enough in the previous slot
# - and so on...
#
# "nearby_mode" is a boolean telling to find services close to each other.
#
# "min_dist" is the absolute minimum distance between services returned
# by the pool. It defaults to 1, which is the minimum. If you set it too
# high, there is a risk the pool fails to find a service set matching
# all the criteria.
#
# "max_dist" is the distance between services that the pool will try to
# ensure. This option defaults to 4, which is the maximum. If you know
# that all the services are close together, you can reduce this number
# to accelerate the research.
#
# "warn_dist" is the distance between services at which the pool will emit
# a warning, for further improvement.
#

[pool:meta1]
targets=${M1_REPLICAS},meta1

[pool:meta2]
targets=${M2_REPLICAS},meta2

#[pool:rdir]
#targets=1,rawx;1,rdir

[pool:account]
targets=1,account

[pool:fastrawx3]
# Pick 3 SSD rawx, or any rawx if SSD is not available
targets=3,rawx-ssd,rawx

[pool:rawxevenodd]
# Pick one "even" and one "odd" rawx
targets=1,rawx-even;1,rawx-odd

[pool:rawx2]
# As with rawxevenodd, but with permissive fallback on any rawx
targets=1,rawx-even,rawx;1,rawx-odd,rawx
warn_dist=${WARN_DIST}

[pool:rawx3]
# Try to pick one "even" and one "odd" rawx, and a generic one
targets=1,rawx-even,rawx;1,rawx-odd,rawx;1,rawx
warn_dist=${WARN_DIST}

[pool:zonedrawx3]
# Pick one rawx in Europe, one in USA, one in Asia, or anywhere if none available
targets=1,rawx-europe,rawx;1,rawx-usa,rawx;1,rawx-asia,rawx

[pool:rawx3nearby]
targets=3,rawx
nearby_mode=true
warn_dist=2

[pool:rawx3faraway]
targets=3,rawx
min_dist=2
warn_dist=2

"""

template_service_types = """
# Service types declarations
# ---------------------------

[type:meta0]
score_expr=((num stat.cpu)>0) * ((num stat.io)>0) * ((num stat.space)>1) * root(3,((num stat.cpu)*(num stat.space)*(num stat.io)))
# Defaults to 300s
score_timeout=3600
# Defaults to 5s
score_variation_bound=20
# Defaults to true
lock_at_first_register=false

[type:meta1]
score_expr=((num stat.cpu)>0) * ((num stat.io)>0) * ((num stat.space)>1) * root(3,((num stat.cpu)*(num stat.space)*(num stat.io)))
score_timeout=120
lock_at_first_register=false

[type:meta2]
score_expr=((num stat.cpu)>0) * ((num stat.io)>0) * ((num stat.space)>1) * root(3,((num stat.cpu)*(num stat.space)*(num stat.io)))
score_timeout=120

[type:rawx]
score_expr=((num stat.cpu)>0) * ((num stat.io)>0) * ((num stat.space)>1) * root(3,((num stat.cpu)*(num stat.space)*(num stat.io)))
score_timeout=120

[type:sqlx]
score_expr=((num stat.cpu)>0) * ((num stat.io)>0) * ((num stat.space)>1) * root(3,((num stat.cpu)*(num stat.space)*(num stat.io)))
score_timeout=120

[type:rdir]
score_expr=((num stat.cpu)>0) * ((num stat.io)>0) * ((num stat.space)>1) * root(3,((num stat.cpu)*(num stat.space)*(num stat.io)))
score_timeout=120

[type:redis]
score_expr=(num stat.cpu)
score_timeout=120

[type:account]
score_expr=(num stat.cpu)
score_timeout=120

[type:echo]
score_expr=(num stat.cpu)
score_timeout=30

[type:oiofs]
score_expr=(num stat.cpu)
score_timeout=120
lock_at_first_register=false
"""

template_gridinit_header = """
[Default]
listen=${RUNDIR}/gridinit.sock
pidfile=${RUNDIR}/gridinit.pid
uid=${UID}
gid=${GID}
working_dir=${TMPDIR}
inherit_env=1
#env.PATH=${PATH}:${HOME}/.local/bin:${CODEDIR}/bin:/bin:/usr/bin:/usr/local/bin
env.LD_LIBRARY_PATH=${HOME}/.local/@LD_LIBDIR@:${LIBDIR}


limit.core_size=-1
#limit.max_files=2048
#limit.stack_size=256

#include=${CFGDIR}/*-gridinit.conf

"""

template_gridinit_ns = """
[service.${NS}-conscience-agent]
group=${NS},localhost,conscience,conscience-agent
on_die=cry
enabled=true
start_at_boot=true
command=oio-conscience-agent ${CFGDIR}/conscience-agent.yml
env.PYTHONPATH=${CODEDIR}/@LD_LIBDIR@/python2.7/site-packages
"""

template_gridinit_conscience = """
[service.${NS}-conscience-${SRVNUM}]
group=${NS},localhost,conscience,${IP}:${PORT}
on_die=cry
enabled=true
start_at_boot=true
command=oio-daemon -s OIO,${NS},cs,${SRVNUM} ${CFGDIR}/${NS}-conscience-${SRVNUM}.conf
"""

template_gridinit_meta = """
[service.${NS}-${SRVTYPE}-${SRVNUM}]
group=${NS},localhost,${SRVTYPE},${IP}:${PORT}
on_die=cry
enabled=true
start_at_boot=false
command=${EXE} -s OIO,${NS},${SRVTYPE},${SRVNUM} -O Endpoint=${IP}:${PORT} ${OPTARGS} ${EXTRA} ${NS} ${DATADIR}/${NS}-${SRVTYPE}-${SRVNUM}
"""

template_gridinit_sqlx = """
[service.${NS}-${SRVTYPE}-${SRVNUM}]
group=${NS},localhost,${SRVTYPE},${IP}:${PORT}
on_die=cry
enabled=true
start_at_boot=false
command=${EXE} -s OIO,${NS},${SRVTYPE},${SRVNUM} -O DirectorySchemas=${CFGDIR}/sqlx/schemas -O Endpoint=${IP}:${PORT} ${EXTRA} ${NS} ${DATADIR}/${NS}-${SRVTYPE}-${SRVNUM}
"""

template_gridinit_indexer = """
[Service.${NS}-${SRVTYPE}-${SRVNUM}]
group=${NS},localhost,${SRVTYPE},${IP}:${PORT}
command=oio-blob-indexer ${CFGDIR}/${NS}-${SRVTYPE}-${SRVNUM}.conf
enabled=true
start_at_boot=false
on_die=cry
"""

template_gridinit_rawx_command_options = \
    '-s OIO,${NS},${SRVTYPE},${SRVNUM} -D FOREGROUND ' \
    '-f ${CFGDIR}/${NS}-${SRVTYPE}-${SRVNUM}.httpd.conf'
template_gridinit_rawx = """
[Service.${NS}-${SRVTYPE}-${SRVNUM}]
group=${NS},localhost,${SRVTYPE},${IP}:${PORT}
command=oio-rawx %s
enabled=true
start_at_boot=false
on_die=cry
"""

template_gridinit_httpd = """
[Service.${NS}-${SRVTYPE}-${SRVNUM}]
group=${NS},localhost,${SRVTYPE},${IP}:${PORT}
command=${HTTPD_BINARY} -D FOREGROUND -f ${CFGDIR}/${NS}-${SRVTYPE}-${SRVNUM}.httpd.conf
enabled=true
start_at_boot=false
on_die=cry
"""

template_local_header = """
[default]
"""

template_local_ns = """
[${NS}]
${NOZK}# ZK URL, at least used by zk-bootstrap.py
${NOZK}zookeeper=${ZK_CNXSTRING}
${NOZK}# Alternate ZK endpoints for specific services
${NOZK}zookeeper.meta0=${ZK_CNXSTRING}
${NOZK}zookeeper.meta1=${ZK_CNXSTRING}
${NOZK}zookeeper.meta2=${ZK_CNXSTRING}
${NOZK}zookeeper.sqlx= ${ZK_CNXSTRING}

#proxy-local=${RUNDIR}/${NS}-proxy.sock
proxy=${IP}:${PORT_PROXYD}
conscience=${CS_ALL_PUB}
ecd=${IP}:${PORT_ECD}
${NOBS}event-agent=${BEANSTALKD_CNXSTRING}

ns.meta1_digits=${M1_DIGITS}

admin=${IP}:${PORT_ADMIN}

"""

template_gridinit_event_agent = """

[service.${NS}-${SRVTYPE}-${SRVNUM}]
group=${NS},localhost,event
on_die=respawn
enabled=true
start_at_boot=false
command=oio-event-agent ${CFGDIR}/${NS}-${SRVTYPE}-${SRVNUM}.conf
env.PYTHONPATH=${CODEDIR}/@LD_LIBDIR@/python2.7/site-packages

"""

template_event_agent = """
[event-agent]
tube = oio
namespace = ${NS}
user = ${USER}
workers = 2
concurrency = 5
handlers_conf = ${CFGDIR}/event-handlers-${SRVNUM}.conf
log_facility = LOG_LOCAL0
log_level = INFO
log_address = /dev/log
syslog_prefix = OIO,${NS},${SRVTYPE},${SRVNUM}
queue_url=${QUEUE_URL}
"""

template_event_agent_handlers = """
[handler:storage.content.new]
# pipeline = replication
pipeline = noop

[handler:storage.content.update]
<<<<<<< HEAD
# pipeline = webhook
=======
# pipeline = replication
>>>>>>> 07c350d7
pipeline = noop

[handler:storage.content.append]
# pipeline = replication
pipeline = noop

[handler:storage.content.broken]
pipeline = content_rebuild

[handler:storage.content.deleted]
# pipeline = content_cleaner replication
pipeline = content_cleaner

[handler:storage.content.drained]
# pipeline = content_cleaner replication
pipeline = content_cleaner

[handler:storage.content.perfectible]
pipeline = logger content_improve

[handler:storage.container.new]
<<<<<<< HEAD
pipeline = account_update volume_index

[handler:storage.container.deleted]
pipeline = account_update volume_index
=======
# pipeline = account_update replication
pipeline = account_update

[handler:storage.container.deleted]
# pipeline = account_update replication
pipeline = account_update
>>>>>>> 07c350d7

[handler:storage.container.state]
pipeline = account_update

[handler:storage.chunk.new]
pipeline = volume_index

[handler:storage.chunk.deleted]
pipeline = volume_index

[handler:account.services]
pipeline = account_update volume_index

[filter:content_cleaner]
use = egg:oio#content_cleaner
key_file = ${KEY_FILE}

[filter:content_improve]
use = egg:oio#notify
tube = oio-improve
queue_url = ${QUEUE_URL}

[filter:content_rebuild]
use = egg:oio#notify
tube = oio-rebuild
queue_url = ${QUEUE_URL}

[filter:account_update]
use = egg:oio#account_update

[filter:volume_index]
use = egg:oio#volume_index

[filter:webhook]
use = egg:oio#webhook

[filter:replication]
use = egg:oio#notify
tube = oio-repli
queue_url = ${QUEUE_URL}

[filter:noop]
use = egg:oio#noop

[filter:logger]
use = egg:oio#logger

[filter:bury]
use = egg:oio#bury
"""

template_conscience_agent = """
namespace: ${NS}
user: ${USER}
log_level: INFO
log_facility: LOG_LOCAL0
log_address: /dev/log
syslog_prefix: OIO,${NS},${SRVTYPE},${SRVNUM}
check_interval: ${MONITOR_PERIOD}
rise: 1
fall: 1
include_dir: ${CFGDIR}/watch
"""

template_account = """
[account-server]
bind_addr = ${IP}
bind_port = ${PORT}
workers = 2
autocreate = true
log_facility = LOG_LOCAL0
log_level = INFO
log_address = /dev/log
syslog_prefix = OIO,${NS},${SRVTYPE},${SRVNUM}

# Let this option empty to connect directly to redis_host
#sentinel_hosts = 127.0.0.1:26379,127.0.0.1:26380,127.0.0.1:26381
sentinel_master_name = oio

redis_host = ${IP}
"""

template_rdir = """
[rdir-server]
bind_addr = ${IP}
bind_port = ${PORT}
namespace = ${NS}
db_path= ${VOLUME}
# Currently, only 1 worker is allowed to avoid concurrent access to leveldb
worker_class = sync
workers = 1
threads = 1
log_facility = LOG_LOCAL0
log_level = INFO
log_address = /dev/log
syslog_prefix = OIO,${NS},rdir,${SRVNUM}
"""

template_admin = """
[admin-server]
bind_addr = ${IP}
bind_port = ${PORT}
namespace = ${NS}
log_facility = LOG_LOCAL0
log_level = INFO
log_address = /dev/log
syslog_prefix = OIO,${NS},admin,${SRVNUM}
redis_host = ${IP}
"""

sqlx_schema_dovecot = """
CREATE TABLE IF NOT EXISTS box (
   name TEXT NOT NULL PRIMARY KEY,
   ro INT NOT NULL DEFAULT 0,
   messages INT NOT NULL DEFAULT 0,
   recent INT NOT NULL DEFAULT 0,
   unseen INT NOT NULL DEFAULT 0,
   uidnext INT NOT NULL DEFAULT 1,
   uidvalidity INT NOT NULL DEFAULT 0,
   keywords TEXT);

CREATE TABLE IF NOT EXISTS boxattr (
   box TEXT NOT NULL,
   k TEXT NOT NULL,
   v TEXT NOT NULL,
   PRIMARY KEY (box,k));

CREATE TABLE IF NOT EXISTS mail (
   seq INTEGER PRIMARY KEY AUTOINCREMENT,
   box_uid INTEGER NOT NULL,
   uid TEXT NOT NULL,
   guid TEXT NOT NULL,
   box TEXT NOT NULL,
   oiourl TEXT NOT NULL,
   len INTEGER NOT NULL,
   hlen INTEGER NOT NULL,
   flags INTEGER NOT NULL,
   header TEXT NOT NULL);

CREATE INDEX IF NOT EXISTS boxattr_index_by_box ON boxattr(box);
CREATE INDEX IF NOT EXISTS mail_index_by_box ON mail(box);

CREATE TRIGGER IF NOT EXISTS mail_after_add AFTER INSERT ON mail
BEGIN
   -- Lazy mailbox creation. Eases the tests but breaks the IMAP
   -- compliance.
   --INSERT OR IGNORE INTO box (name) VALUES (new.box);
   UPDATE mail SET
      box_uid = (SELECT uidnext FROM box WHERE name = new.box)
   WHERE guid = new.guid AND box = new.box AND uid = new.uid;
   UPDATE box SET
      messages = messages + 1,
      recent = recent + 1,
      unseen = unseen + 1,
      uidnext = uidnext + 1
   WHERE name = new.box ;
END ;

CREATE TRIGGER IF NOT EXISTS mail_after_delete AFTER DELETE ON mail
BEGIN
   UPDATE box SET
      messages = messages - 1
   WHERE name = old.box ;
END ;

CREATE TRIGGER IF NOT EXISTS mail_after_update AFTER UPDATE OF flags ON mail
BEGIN
   UPDATE mail SET flags = flags & ~(32) WHERE box = new.box;
   UPDATE box SET
      recent = 0,
      unseen = unseen + ((old.flags & 8) AND ((new.flags & 8) != (old.flags & 8))) - ((new.flags & 8) AND ((new.flags & 8) != (old.flags & 8)))
   WHERE name = old.box ;
END ;

INSERT OR REPLACE INTO box (name,ro) VALUES ('INBOX', 0);
"""

sqlx_schemas = (
    ("sqlx", sqlx_schema_dovecot),
    ("sqlx.mail", sqlx_schema_dovecot),
)

HOME = str(os.environ['HOME'])
OIODIR = HOME + '/.oio'
SDSDIR = OIODIR + '/sds'
CFGDIR = SDSDIR + '/conf'
RUNDIR = SDSDIR + '/run'
LOGDIR = SDSDIR + '/logs'
SPOOLDIR = SDSDIR + '/spool'
WATCHDIR = SDSDIR + '/conf/watch'
TMPDIR = '/tmp'
CODEDIR = '@CMAKE_INSTALL_PREFIX@'
LIBDIR = CODEDIR + '/@LD_LIBDIR@'
PATH = HOME+"/.local/bin:@CMAKE_INSTALL_PREFIX@/bin:/usr/sbin"

# Constants for the configuration of oio-bootstrap
NS = 'ns'
IP = 'ip'
SVC_HOSTS = 'hosts'
SVC_NB = 'count'
SVC_PARAMS = 'params'
ALLOW_REDIS = 'redis'
OPENSUSE = 'opensuse'
ZOOKEEPER = 'zookeeper'
GO_RAWX = 'go_rawx'
MONITOR_PERIOD = 'monitor_period'
M1_DIGITS = 'meta1_digits'
M1_REPLICAS = 'directory_replicas'
M2_REPLICAS = 'container_replicas'
M2_VERSIONS = 'container_versions'
M2_STGPOL = 'storage_policy'
SQLX_REPLICAS = 'sqlx_replicas'
PROFILE = 'profile'
PORT_START = 'port_start'
ACCOUNT_ID = 'account_id'
BUCKET_NAME = 'bucket_name'
COMPRESSION = 'compression'
APPLICATION_KEY = 'application_key'
KEY_FILE = 'key_file'
META_HEADER = 'x-oio-chunk-meta'
COVERAGE = os.getenv('PYTHON_COVERAGE')

defaults = {
    'NS': 'OPENIO',
    SVC_HOSTS: ('127.0.0.1',),
    'ZK': '127.0.0.1:2181',
    'NB_CS': 1,
    'NB_M0': 1,
    'NB_M1': 1,
    'NB_M2': 1,
    'NB_SQLX': 1,
    'NB_RAWX': 3,
    'NB_RAINX': 0,
    'NB_ECD': 1,
    'REPLI_SQLX': 1,
    'REPLI_M2': 1,
    'REPLI_M1': 1,
    'COMPRESSION': "off",
    MONITOR_PERIOD: 1,
    M1_DIGITS: 4}

# XXX When /usr/sbin/httpd is present we suspect a Redhat/Centos/Fedora
# environment. If not, we consider being in a Ubuntu/Debian environment.
# Sorry for the others, we cannot manage everything in this helper script for
# developers, so consider using the standard deployment tools for your
# prefered Linux distribution.
HTTPD_BINARY = '/usr/sbin/httpd'
APACHE2_MODULES_SYSTEM_DIR = ''
if not os.path.exists('/usr/sbin/httpd'):
    HTTPD_BINARY = '/usr/sbin/apache2'
    APACHE2_MODULES_SYSTEM_DIR = '/usr/lib/apache2/'


def config(env):
    return '{CFGDIR}/{NS}-{SRVTYPE}-{SRVNUM}.conf'.format(**env)


def httpd_config(env):
    return '{CFGDIR}/{NS}-{SRVTYPE}-{SRVNUM}.httpd.conf'.format(**env)


def watch(env):
    return '{WATCHDIR}/{NS}-{SRVTYPE}-{SRVNUM}.yml'.format(**env)


def wsgi(env):
    return '{CFGDIR}/{NS}-{SRVTYPE}-{SRVNUM}.wsgi'.format(**env)


def gridinit(env):
    return '{CFGDIR}/gridinit.conf'.format(**env)


def mkdir_noerror(d):
    try:
        os.makedirs(d, 0700)
    except OSError as e:
        if e.errno != errno.EEXIST:
            raise e


def type2exe(t):
    return 'oio-' + str(t) + '-server'


def generate(options):
    global first_port

    def ensure(v, default):
        if v is None:
            return default
        return v

    def getint(v, default):
        try:
            return int(ensure(v, default))
        except:
            return default

    final_conf = {}
    final_services = {}

    ports = (x for x in xrange(options['port'], 60000))
    port_proxy = next(ports)
    port_ecd = next(ports)
    port_admin = next(ports)

    versioning = 1
    stgpol = "SINGLE"

    meta1_digits = getint(options.get(M1_DIGITS), defaults[M1_DIGITS])
    meta1_replicas = getint(options.get(M1_REPLICAS), defaults['REPLI_M1'])
    meta2_replicas = getint(options.get(M2_REPLICAS), defaults['REPLI_M2'])
    sqlx_replicas = getint(options.get(SQLX_REPLICAS), defaults['REPLI_SQLX'])

    if M2_VERSIONS in options:
        versioning = options[M2_VERSIONS]
    if M2_STGPOL in options:
        stgpol = options[M2_STGPOL]
    options['config']['ns.storage_policy'] = stgpol

    # `options` already holds the YAML values overriden by the CLI values
    hosts = options.get(SVC_HOSTS) or defaults[SVC_HOSTS]

    ns = options.get('ns') or defaults['NS']
    backblaze_account_id = options.get('backblaze', {}).get(ACCOUNT_ID)
    backblaze_bucket_name = options.get('backblaze', {}).get(BUCKET_NAME)
    backblaze_app_key = options.get('backblaze', {}).get(APPLICATION_KEY)
    want_service_id = '' if options.get('with_service_id') else '#'

    DATADIR = options.get('DATADIR', SDSDIR + '/data')

    key_file = options.get(KEY_FILE, CFGDIR + '/' + 'application_keys.cfg')
    ENV = dict(ZK_CNXSTRING=options.get('ZK'),
               NS=ns,
               HOME=HOME,
               PATH=PATH,
               LIBDIR=LIBDIR,
               OIODIR=OIODIR,
               SDSDIR=SDSDIR,
               TMPDIR=TMPDIR,
               DATADIR=DATADIR,
               CFGDIR=CFGDIR,
               RUNDIR=RUNDIR,
               SPOOLDIR=SPOOLDIR,
               LOGDIR=LOGDIR,
               CODEDIR=CODEDIR,
               WATCHDIR=WATCHDIR,
               UID=str(os.geteuid()),
               GID=str(os.getgid()),
               USER=str(pwd.getpwuid(os.getuid()).pw_name),
               GROUP=str(grp.getgrgid(os.getgid()).gr_name),
               VERSIONING=versioning,
               PORT_PROXYD=port_proxy,
               PORT_ECD=port_ecd,
               PORT_ADMIN=port_admin,
               M1_DIGITS=meta1_digits,
               M1_REPLICAS=meta1_replicas,
               M2_REPLICAS=meta2_replicas,
               M2_DISTANCE=str(1),
               SQLX_REPLICAS=sqlx_replicas,
               SQLX_DISTANCE=str(1),
               APACHE2_MODULES_SYSTEM_DIR=APACHE2_MODULES_SYSTEM_DIR,
               BACKBLAZE_ACCOUNT_ID=backblaze_account_id,
               BACKBLAZE_BUCKET_NAME=backblaze_bucket_name,
               BACKBLAZE_APPLICATION_KEY=backblaze_app_key,
               KEY_FILE=key_file,
               HTTPD_BINARY=HTTPD_BINARY,
               META_HEADER=META_HEADER,
               WANT_SERVICE_ID=want_service_id)

    def merge_env(add):
        env = dict(ENV)
        env.update(add)
        env['env.G_DEBUG'] = "fatal_warnings"
        if options.get(PROFILE) == "valgrind":
            orig_exe = env.get('EXE', None)
            new_exe = "valgrind --leak-check=full --leak-resolution=high\
 --trace-children=yes --log-file=/tmp/%q{ORIG_EXE}.%p.valgrind " + orig_exe
            env['env.ORIG_EXE'] = orig_exe
            env['EXE'] = new_exe
            env['env.G_DEBUG'] = "gc-friendly"
            env['env.G_SLICE'] = "always-malloc"
        elif options.get(PROFILE) == "callgrind":
            orig_exe = env.get('EXE', None)
            new_exe = "valgrind --tool=callgrind --collect-jumps=yes\
 --collect-systime=yes --trace-children=yes\
 --callgrind-out-file=/tmp/callgrind.out.%q{ORIG_EXE}.%p " + orig_exe
            env['env.ORIG_EXE'] = orig_exe
            env['EXE'] = new_exe
            del env['env.G_SLICE']
        return env

    def subenv(add):
        env = merge_env(add)
        if options['random_service_id'] == 1:
            env['WANT_SERVICE_ID'] = ''
            options['random_service_id'] = 2
        elif options['random_service_id'] == 2:
            env['WANT_SERVICE_ID'] = '#'
            options['random_service_id'] = 1

        # remove Service Id from env for test.yml
        if 'SERVICE_ID' in env and env['WANT_SERVICE_ID'] == '#':
            del env['SERVICE_ID']
        env['VOLUME'] = '{DATADIR}/{NS}-{SRVTYPE}-{SRVNUM}'.format(**env)
        return env

    ENV['MONITOR_PERIOD'] = getint(
        options.get(MONITOR_PERIOD), defaults[MONITOR_PERIOD])
    if options.get(ZOOKEEPER):
        ENV['NOZK'] = ''
    else:
        ENV['NOZK'] = '#'

    mkdir_noerror(SDSDIR)
    mkdir_noerror(CODEDIR)
    mkdir_noerror(DATADIR)
    mkdir_noerror(CFGDIR)
    mkdir_noerror(WATCHDIR)
    mkdir_noerror(RUNDIR)
    mkdir_noerror(LOGDIR)

    def add_service(env):
        t = env['SRVTYPE']
        if t not in final_services:
            final_services[t] = []

        num = int(env['SRVNUM'])
        out = {'num': str(num)}
        if 'IP' not in env:
            _h = tuple(hosts)
            if t in options and isinstance(options[t], dict):
                _h = ensure(options[t].get(SVC_HOSTS), hosts)
            env['IP'] = _h[(num-1) % len(_h)]
        if 'LOC' not in env:
            env['LOC'] = "srv%s.vol%d" % (env['IP'].rsplit('.', 1)[-1], num)
        if 'PORT' in env:
            out['addr'] = '%s:%s' % (env['IP'], env['PORT'])
        if 'VOLUME' in env:
            out['path'] = env['VOLUME']
        if 'SERVICE_ID' in env:
            out['service_id'] = env['SERVICE_ID']
        final_services[t].append(out)

    # gridinit header
    with open(gridinit(ENV), 'w+') as f:
        tpl = Template(template_gridinit_header)
        f.write(tpl.safe_substitute(ENV))

    # conscience
    nb_conscience = getint(options['conscience'].get(SVC_NB),
                           defaults['NB_CS'])
    if nb_conscience:
        cs = list()
        # This is to trigger "content.perfectible" events during tests
        ENV['WARN_DIST'] = 1 if len(hosts) > 1 else 0
        with open('{CFGDIR}/{NS}-policies.conf'.format(**ENV), 'w+') as f:
            tpl = Template(template_conscience_policies)
            f.write(tpl.safe_substitute(ENV))
        with open('{CFGDIR}/{NS}-service-pools.conf'.format(**ENV), 'w+') as f:
            tpl = Template(template_service_pools)
            f.write(tpl.safe_substitute(ENV))
        with open('{CFGDIR}/{NS}-service-types.conf'.format(**ENV), 'w+') as f:
            tpl = Template(template_service_types)
            f.write(tpl.safe_substitute(ENV))
        # Prepare a list of consciences
        for num in range(nb_conscience):
            h = hosts[num % len(hosts)]
            cs.append((num + 1, h, next(ports), next(ports)))
        ENV.update({
            'CS_ALL_PUB': ','.join(
                [str(host)+':'+str(port) for _, host, port, _ in cs]),
            'CS_ALL_HUB': ','.join(
                ['tcp://'+str(host)+':'+str(hub) for _, host, _, hub in cs]),
        })
        # generate the conscience files
        for num, host, port, hub in cs:
            env = subenv({'SRVTYPE': 'conscience', 'SRVNUM': num,
                          'PORT': port, 'PORT_HUB': hub})
            add_service(env)
            with open(gridinit(env), 'a+') as f:
                tpl = Template(template_gridinit_conscience)
                f.write(tpl.safe_substitute(env))
            with open(config(env), 'w+') as f:
                tpl = Template(template_conscience_service)
                f.write(tpl.safe_substitute(env))

    # beanstalkd
    all_beanstalkd = list()
    nb_beanstalkd = getint(options['beanstalkd'].get(SVC_NB), 1)
    if nb_beanstalkd:
        # prepare a list of all the beanstalkd
        for num in range(nb_beanstalkd):
            h = hosts[num % len(hosts)]
            all_beanstalkd.append((num + 1, h, next(ports)))
        # generate the files
        for num, host, port in all_beanstalkd:
            env = subenv({'SRVTYPE': 'beanstalkd', 'SRVNUM': num,
                          'IP': host, 'PORT': port,
                          'EXE': 'beanstalkd'})
            add_service(env)
            # gridinit config
            tpl = Template(template_gridinit_beanstalkd)
            with open(gridinit(env), 'a+') as f:
                f.write(tpl.safe_substitute(env))
                for key in (k for k in env.iterkeys() if k.startswith("env.")):
                    f.write("%s=%s\n" % (key, env[key]))

        beanstalkd_cnxstring = ';'.join(
            "beanstalk://" + str(h) + ":" + str(p)
            for _, h, p in all_beanstalkd)
        ENV.update({'BEANSTALKD_CNXSTRING': beanstalkd_cnxstring,
                    'NOBS': ''})
    else:
        ENV.update({'BEANSTALKD_CNXSTRING': '***disabled***', 'NOBS': '#'})

    # meta* + sqlx
    def generate_meta(t, n, tpl, ext_opt="", service_id=False):
        env = subenv({'SRVTYPE': t, 'SRVNUM': n, 'PORT': next(ports),
                      'EXE': 'oio-' + t + '-server',
                      'EXTRA': ext_opt})
        if service_id:
            env['WANT_SERVICE_ID'] = ''
            env['SERVICE_ID'] = str(uuid.uuid4())
            env['OPTARGS'] = "-O ServiceId=%s" % env['SERVICE_ID']
        else:
            env['WANT_SERVICE_ID'] = '#'
            env['OPTARGS'] = ''
        add_service(env)
        # gridinit config
        tpl = Template(tpl)
        with open(gridinit(env), 'a+') as f:
            f.write(tpl.safe_substitute(env))
            for key in (k for k in env.iterkeys() if k.startswith("env.")):
                f.write("%s=%s\n" % (key, env[key]))
        # watcher
        tpl = Template(template_meta_watch)
        with open(watch(env), 'w+') as f:
            f.write(tpl.safe_substitute(env))

    # meta0
    nb_meta0 = max(getint(options['meta0'].get(SVC_NB), defaults['NB_M0']),
                   meta1_replicas)
    if nb_meta0:
        for i in range(nb_meta0):
            generate_meta('meta0', i + 1, template_gridinit_meta,
                          options['meta0'].get(SVC_PARAMS, ""))

    # meta1
    nb_meta1 = max(getint(options['meta1'].get(SVC_NB), defaults['NB_M1']),
                   meta1_replicas)
    if nb_meta1:
        for i in range(nb_meta1):
            generate_meta('meta1', i + 1, template_gridinit_meta,
                          options['meta1'].get(SVC_PARAMS, ""))

    # meta2
    nb_meta2 = max(getint(options['meta2'].get(SVC_NB), defaults['NB_M2']),
                   meta2_replicas)
    if nb_meta2:
        for i in range(nb_meta2):
            generate_meta('meta2', i + 1, template_gridinit_meta,
                          options['meta2'].get(SVC_PARAMS, ""),
                          service_id=options['with_service_id'])

    # sqlx
    nb_sqlx = getint(options['sqlx'].get(SVC_NB), sqlx_replicas)
    if nb_sqlx:
        for i in range(nb_sqlx):
            generate_meta('sqlx', i + 1, template_gridinit_sqlx,
                          options['sqlx'].get(SVC_PARAMS, ""))

    # RAWX
    srvtype = 'rawx'
    nb_rawx = getint(options[srvtype].get(SVC_NB), defaults['NB_RAWX'])
    compression = options[srvtype].get(COMPRESSION, "off")
    if nb_rawx:
        for i in range(nb_rawx):
            env = subenv({'SRVTYPE': srvtype,
                          'SRVNUM': i + 1,
                          'PORT': next(ports),
                          'COMPRESSION': compression,
                          'SERVICE_ID': str(uuid.uuid4()),
                          'EXTRASLOT': ('rawx-even' if i % 2 else 'rawx-odd')
                          })
            add_service(env)
            # gridinit (rawx)
            if options[GO_RAWX]:
                tpl = Template(
                    template_gridinit_rawx % template_gridinit_rawx_command_options)
            else:
                tpl = Template(template_gridinit_httpd)
            with open(gridinit(env), 'a+') as f:
                f.write(tpl.safe_substitute(env))
            # service
            tpl = Template(template_rawx_service)
            to_write = tpl.safe_substitute(env)
            if options.get(OPENSUSE, None):
                to_write = re.sub(r"LoadModule.*mpm_worker.*", "", to_write)
            with open(httpd_config(env), 'w+') as f:
                f.write(to_write)
            # watcher
            tpl = Template(template_rawx_watch)
            to_write = tpl.safe_substitute(env)
            with open(watch(env), 'w+') as f:
                f.write(to_write)

            env.update({'SRVTYPE': 'indexer'})
            # indexer
            tpl = Template(template_blob_indexer_service)
            to_write = tpl.safe_substitute(env)
            path = '{CFGDIR}/{NS}-{SRVTYPE}-{SRVNUM}.conf'.format(**env)
            with open(path, 'w+') as f:
                f.write(to_write)
            # gridinit (indexer)
            tpl = Template(template_gridinit_indexer)
            with open(gridinit(env), 'a+') as f:
                f.write(tpl.safe_substitute(env))

    # redis
    srvtype = 'redis'
    env = subenv({'SRVTYPE': srvtype, 'SRVNUM': 1, 'PORT': 6379})
    add_service(env)
    if options.get(ALLOW_REDIS):
        with open(gridinit(env), 'a+') as f:
            tpl = Template(template_gridinit_redis)
            f.write(tpl.safe_substitute(env))
        with open(config(env), 'w+') as f:
            tpl = Template(template_redis)
            f.write(tpl.safe_substitute(env))
        with open(watch(env), 'w+') as f:
            tpl = Template(template_redis_watch)
            f.write(tpl.safe_substitute(env))

    # proxy
    env = subenv({'SRVTYPE': 'proxy', 'SRVNUM': 1, 'PORT': port_proxy,
                  'EXE': 'oio-proxy'})
    add_service(env)
    with open(gridinit(env), 'a+') as f:
        tpl = Template(template_gridinit_proxy)
        f.write(tpl.safe_substitute(env))
        for key in (k for k in env.iterkeys() if k.startswith("env.")):
            f.write("%s=%s\n" % (key, env[key]))

    # ecd
    env = subenv({'SRVTYPE': 'ecd', 'SRVNUM': 1, 'PORT': port_ecd})
    add_service(env)
    tpl = Template(template_gridinit_httpd)
    with open(gridinit(env), 'a+') as f:
        f.write(tpl.safe_substitute(env))
    # service
    tpl = Template(template_wsgi_service_host)
    to_write = tpl.safe_substitute(env)
    if options.get(OPENSUSE, False):
        to_write = re.sub(r"LoadModule.*mpm_worker.*", "", to_write)
    with open(httpd_config(env), 'w+') as f:
        f.write(to_write)
    # service desc
    tpl = Template(template_wsgi_service_descr)
    to_write = tpl.safe_substitute(env)
    with open(wsgi(env), 'w+') as f:
        f.write(to_write)

    # container
    env = subenv({'SRVTYPE': 'container', 'SRVNUM': 1, 'PORT': port_admin})
    add_service(env)
    tpl = Template(template_gridinit_httpd)
    with open(gridinit(env), 'a+') as f:
        f.write(tpl.safe_substitute(env))
    # service
    tpl = Template(template_wsgi_service_host)
    to_write = tpl.safe_substitute(env)
    if options.get(OPENSUSE, False):
        to_write = re.sub(r"LoadModule.*mpm_worker.*", "", to_write)
    with open(httpd_config(env), 'w+') as f:
        f.write(to_write)
    # service desc
    tpl = Template(template_wsgi_service_descr)
    to_write = tpl.safe_substitute(env, SRVTYPE='container',
                                   KEY_FILE=config(env))
    with open(wsgi(env), 'w+') as f:
        f.write(to_write)
    # service configuration
    tpl = Template(template_admin)
    to_write = tpl.safe_substitute(env)
    with open(config(env), 'w+') as f:
        f.write(to_write)

    # account
    env = subenv({'SRVTYPE': 'account', 'SRVNUM': 1, 'PORT': next(ports)})
    add_service(env)
    with open(gridinit(env), 'a+') as f:
        tpl = Template(template_gridinit_account)
        f.write(tpl.safe_substitute(env))
    with open(config(env), 'w+') as f:
        tpl = Template(template_account)
        f.write(tpl.safe_substitute(env))
    with open(watch(env), 'w+') as f:
        tpl = Template(template_account_watch)
        f.write(tpl.safe_substitute(env))

    # rdir
    nb_rdir = getint(options['rdir'].get(SVC_NB), 3)
    for num in range(nb_rdir):
        env = subenv({'SRVTYPE': 'rdir',
                      'SRVNUM': num + 1,
                      'PORT': next(ports)})
        add_service(env)
        with open(gridinit(env), 'a+') as f:
            tpl = Template(template_gridinit_rdir)
            f.write(tpl.safe_substitute(env))
        with open(config(env), 'w+') as f:
            tpl = Template(template_rdir)
            f.write(tpl.safe_substitute(env))
        with open(watch(env), 'w+') as f:
            tpl = Template(template_rdir_watch)
            f.write(tpl.safe_substitute(env))

    # Event agent configuration -> one per beanstalkd
    for num, host, port in all_beanstalkd:
        bnurl = 'beanstalk://{0}:{1}'.format(host, port)
        env = subenv({'SRVTYPE': 'event-agent', 'SRVNUM': num,
                      'QUEUE_URL': bnurl})
        add_service(env)
        with open(gridinit(env), 'a+') as f:
            tpl = Template(template_gridinit_event_agent)
            f.write(tpl.safe_substitute(env))
        with open(config(env), 'w+') as f:
            tpl = Template(template_event_agent)
            f.write(tpl.safe_substitute(env))
        with open(CFGDIR + '/event-handlers-'+str(num)+'.conf', 'w+') as f:
            tpl = Template(template_event_agent_handlers)
            f.write(tpl.safe_substitute(env))

    # Conscience agent configuration
    env = subenv({'SRVTYPE': 'conscience-agent', 'SRVNUM': 1})
    with open(CFGDIR + '/' + 'conscience-agent.yml', 'w+') as f:
        tpl = Template(template_conscience_agent)
        f.write(tpl.safe_substitute(env))

    # sqlx schemas
    base = '{CFGDIR}/sqlx/schemas'.format(**ENV)
    mkdir_noerror(base)
    for name, content in sqlx_schemas:
        with open(base + '/' + name, 'w+') as f:
            f.write(content)

    # gridinit header
    with open(gridinit(ENV), 'a+') as f:
        tpl = Template(template_gridinit_ns)
        f.write(tpl.safe_substitute(ENV))
    # system config
    with open('{OIODIR}/sds.conf'.format(**ENV), 'w+') as f:
        env = merge_env({'IP': hosts[0]})
        tpl = Template(template_local_header)
        f.write(tpl.safe_substitute(env))
        tpl = Template(template_local_ns)
        f.write(tpl.safe_substitute(env))
        # Now dump the configuration
        for k, v in options['config'].iteritems():
            strv = str(v)
            if isinstance(v, bool):
                strv = strv.lower()
            f.write('{0}={1}\n'.format(k, strv))

    with open('{KEY_FILE}'.format(**ENV), 'w+') as f:
        tpl = Template(template_credentials)
        f.write(tpl.safe_substitute(ENV))

    # ensure volumes for srvtype in final_services:
    for srvtype in final_services:
        for rec in final_services[srvtype]:
            if 'path' in rec:
                mkdir_noerror(rec['path'])

    final_conf["services"] = final_services
    final_conf["namespace"] = ns
    final_conf["storage_policy"] = stgpol
    final_conf["account"] = 'test_account'
    final_conf["sds_path"] = SDSDIR
    # TODO(jfs): remove this line only required by some tests cases
    final_conf["chunk_size"] = options['config']['ns.chunk_size']
    final_conf["proxy"] = final_services['proxy'][0]['addr']
    final_conf[M2_REPLICAS] = meta2_replicas
    final_conf[M1_REPLICAS] = meta1_replicas
    final_conf[M1_DIGITS] = meta1_digits
    for k in (APPLICATION_KEY, COMPRESSION, BUCKET_NAME,
              ACCOUNT_ID, PORT_START, PROFILE,
              MONITOR_PERIOD):
        if k in ENV:
            final_conf[k] = ENV[k]
        elif k in defaults:
            final_conf[k] = defaults[k]
    final_conf['config'] = options['config']
    final_conf['with_service_id'] = options['with_service_id']
    final_conf['random_service_id'] = bool(options['random_service_id'])
    with open('{CFGDIR}/test.yml'.format(**ENV), 'w+') as f:
        f.write(yaml.dump(final_conf))
    return final_conf


def dump_config(conf):
    print 'PROXY=%s' % conf['proxy']
    print 'REPLI_CONTAINER=%s' % conf[M2_REPLICAS]
    print 'REPLI_DIRECTORY=%s' % conf[M1_REPLICAS]
    print 'M1_DIGITS=%s' % conf[M1_DIGITS]


def merge_config(base, inc):
    for k, v in inc.iteritems():
        if isinstance(v, dict):
            if k not in base:
                base[k] = v
            elif isinstance(base[k], dict):
                base[k] = merge_config(base[k], v)
            else:
                raise Exception("What the fuck!? You fucking basterd!")
        else:
            base[k] = v
    return base


def main():
    if COVERAGE:
        global template_wsgi_service_descr
        template_wsgi_service_descr = "".join(
            [template_wsgi_service_coverage_start,
             template_wsgi_service_descr,
             template_wsgi_service_coverage_stop])
        global template_gridinit_rawx_command_options
        template_gridinit_rawx_command_options = \
            '-test.coverprofile ' \
            '${HOME}/go_coverage.output.${NS}.${SRVTYPE}.${SRVNUM}.${IP}.${PORT} ' \
            '-test.syslog OIO,${NS},${SRVTYPE},${SRVNUM} ' \
            '-test.conf ${CFGDIR}/${NS}-${SRVTYPE}-${SRVNUM}.httpd.conf'
    parser = argparse.ArgumentParser(description='OpenIO bootstrap tool')
    parser.add_argument("-c", "--conf",
                        action="append", dest='config',
                        help="Bootstrap configuration file")
    parser.add_argument("-d", "--dump",
                        action="store_true", default=False,
                        dest='dump_config', help="Dump results")
    parser.add_argument("-p", "--port",
                        type=int, default=6000,
                        help="Specify the first port of the range")
    parser.add_argument(
        "-u", "--with-service-id", action='store_true', default=False,
        help="generate service IDs for services supporting them")
    parser.add_argument("--random-service-id",
                        action='store_true', default=False,
                        help=("generate services service IDs randomly "
                              "(implies --with--service-id)"))
    parser.add_argument(
        "--profile", choices=['default', 'valgrind', 'callgrind'],
        help="Launch SDS with specific tool")
    parser.add_argument("-D", "--data",
                        action="store", type=str, default=None,
                        help="Specify a DATA directory")
    parser.add_argument("namespace",
                        action='store', type=str, default=None,
                        help="Namespace name")
    parser.add_argument("ip",
                        metavar='<ip>', nargs='*',
                        help="set of IP to use (repeatable option)")

    opts = {}
    opts['config'] = dict()
    opts['config']['proxy.cache.enabled'] = False
    opts['config']['ns.chunk_size'] = 1024 * 1024
    opts[ZOOKEEPER] = False
    opts['conscience'] = {SVC_NB: None, SVC_HOSTS: None}
    opts['meta0'] = {SVC_NB: None, SVC_HOSTS: None}
    opts['meta1'] = {SVC_NB: None, SVC_HOSTS: None}
    opts['meta2'] = {SVC_NB: None, SVC_HOSTS: None}
    opts['sqlx'] = {SVC_NB: None, SVC_HOSTS: None}
    opts['rawx'] = {SVC_NB: None, SVC_HOSTS: None}
    opts[GO_RAWX] = False
    opts['rdir'] = {SVC_NB: None, SVC_HOSTS: None}
    opts['beanstalkd'] = {SVC_NB: None, SVC_HOSTS: None}

    options = parser.parse_args()

    if options.data:
        opts['DATADIR'] = options.data

    if options.config:
        for path in options.config:
            with open(path, 'r') as f:
                data = yaml.load(f)
                if data:
                    opts = merge_config(opts, data)

    opts['port'] = int(options.port)
    opts['with_service_id'] = \
        options.with_service_id or options.random_service_id
    opts['random_service_id'] = options.random_service_id

    # Remove empty strings, then apply the default if no value remains
    options.ip = [str(x) for x in options.ip if x]
    if len(options.ip) > 0:
        opts[SVC_HOSTS] = tuple(options.ip)

    opts['ZK'] = os.environ.get('ZK', defaults['ZK'])
    opts['ns'] = options.namespace
    opts[PROFILE] = options.profile
    final_conf = generate(opts)
    if options.dump_config:
        dump_config(final_conf)


if __name__ == '__main__':
    main()
<|MERGE_RESOLUTION|>--- conflicted
+++ resolved
@@ -781,11 +781,7 @@
 pipeline = noop
 
 [handler:storage.content.update]
-<<<<<<< HEAD
-# pipeline = webhook
-=======
-# pipeline = replication
->>>>>>> 07c350d7
+# pipeline = replication webhook
 pipeline = noop
 
 [handler:storage.content.append]
@@ -807,19 +803,12 @@
 pipeline = logger content_improve
 
 [handler:storage.container.new]
-<<<<<<< HEAD
+# pipeline = account_update volume_index replication
 pipeline = account_update volume_index
 
 [handler:storage.container.deleted]
+# pipeline = account_update volume_index replication
 pipeline = account_update volume_index
-=======
-# pipeline = account_update replication
-pipeline = account_update
-
-[handler:storage.container.deleted]
-# pipeline = account_update replication
-pipeline = account_update
->>>>>>> 07c350d7
 
 [handler:storage.container.state]
 pipeline = account_update
