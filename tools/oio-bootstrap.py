--- conflicted
+++ resolved
@@ -1004,15 +1004,9 @@
                 f.write(to_write)
 
     # redis
-<<<<<<< HEAD
-    if options.get(ALLOW_REDIS, None) is True:
-        env = subenv({'SRVTYPE':'redis', 'SRVNUM':1, 'PORT':6379})
-        add_service(env)
-=======
     env = subenv({'SRVTYPE':'redis', 'SRVNUM':1, 'PORT':6379})
     add_service(env)
-    if options.ALLOW_REDIS is not None:
->>>>>>> bd125d71
+    if options.get(ALLOW_REDIS, None) is True:
         with open(gridinit(env), 'a+') as f:
             tpl = Template(template_redis_gridinit)
             f.write(tpl.safe_substitute(env))
