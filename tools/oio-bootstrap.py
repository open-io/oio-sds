--- conflicted
+++ resolved
@@ -992,33 +992,6 @@
             with open(watch(env), 'w+') as f:
                 f.write(to_write)
 
-<<<<<<< HEAD
-=======
-    # rainx
-    nb_rainx = getint(options['rainx'].get(SVC_NB), defaults['NB_RAINX'])
-    if nb_rainx:
-        for num in range(nb_rainx):
-            env = subenv({'SRVTYPE': 'rainx', 'SRVNUM': num + 1,
-                          'PORT': next_port()})
-            add_service(env)
-            # gridinit
-            tpl = Template(template_gridinit_httpd)
-            with open(gridinit(env), 'a+') as f:
-                f.write(tpl.safe_substitute(env))
-            # service
-            tpl = Template(template_rainx_service)
-            to_write = tpl.safe_substitute(env)
-            if options.get(OPENSUSE, None):
-                to_write = re.sub(r"LoadModule.*mpm_worker.*", "", to_write)
-            with open(config(env), 'w+') as f:
-                f.write(to_write)
-            # watcher
-            tpl = Template(template_rainx_watch)
-            to_write = tpl.safe_substitute(env)
-            with open(watch(env), 'w+') as f:
-                f.write(to_write)
-
->>>>>>> 81921919
     # ecd
     ecd_nb = getint(options['ecd'].get(SVC_NB), defaults['NB_ECD'])
     if ecd_nb:
@@ -1131,46 +1104,6 @@
             if 'path' in rec:
                 mkdir_noerror(rec['path'])
 
-<<<<<<< HEAD
-    all_services["namespace"] = ns
-    all_services["chunk_size"] = ENV['CHUNK_SIZE']
-    all_services["stgpol"] = stgpol
-    all_services["account"] = 'test_account'
-    all_services["sds_path"] = SDSDIR
-    with open('{CFGDIR}/test.conf'.format(**ENV), 'w+') as f:
-        f.write(json.dumps(all_services, indent=2, sort_keys=True))
-
-
-def init_dic():
-    dic = {}
-    dic['conscience'] = {SVC_NB: None, IS_PRESENT: True}
-    dic['meta0'] = {SVC_NB: None, IS_PRESENT: True}
-    dic['meta1'] = {SVC_NB: None, IS_PRESENT: True}
-    dic['meta2'] = {SVC_NB: None, IS_PRESENT: True}
-    dic['sqlx'] = {SVC_NB: None, IS_PRESENT: True}
-    dic['rawx'] = {SVC_NB: None, IS_PRESENT: True}
-    dic['ecd'] = {SVC_NB: None, IS_PRESENT: True}
-    dic[ZOOKEEPER] = True
-    return dic
-
-
-def _byteify(data, ignore_dicts=False):
-    # if this is a unicode string, return its string representation
-    if isinstance(data, unicode):
-        return data.encode('utf-8')
-        # if this is a list of values, return list of byteified values
-    if isinstance(data, list):
-        return [_byteify(item, ignore_dicts=True) for item in data]
-    # if this is a dictionary, return dictionary of byteified keys and values
-    # but only if we haven't already byteified it
-    if isinstance(data, dict) and not ignore_dicts:
-        return {
-            _byteify(key, ignore_dicts=True): _byteify(value, ignore_dicts=True)
-            for key, value in data.iteritems()
-        }
-    # if it's anything else, return it in its original form
-    return data
-=======
     final_conf["services"] = final_services
     final_conf["namespace"] = ns
     final_conf["chunk_size"] = ENV['CHUNK_SIZE']
@@ -1189,7 +1122,6 @@
     print 'PROXY=%s' % conf['proxy']
     print 'REPLI_CONTAINER=%s' % conf[M2_REPLICAS]
     print 'REPLI_DIRECTORY=%s' % conf[M1_REPLICAS]
->>>>>>> 81921919
 
 
 def main():
